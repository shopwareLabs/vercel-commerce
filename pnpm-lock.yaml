lockfileVersion: '6.0'

settings:
  autoInstallPeers: true
  excludeLinksFromLockfile: false

dependencies:
  '@headlessui/react':
    specifier: ^1.7.15
    version: 1.7.15(react-dom@18.2.0)(react@18.2.0)
  '@shopware/api-client':
<<<<<<< HEAD
    specifier: 0.0.0-canary-20230706101754
    version: link:../../frontends/packages/api-client-next
=======
    specifier: 0.0.0-canary-20230713092547
    version: 0.0.0-canary-20230713092547
>>>>>>> a66652fc
  '@vercel/og':
    specifier: ^0.5.8
    version: 0.5.8
  clsx:
    specifier: ^1.2.1
    version: 1.2.1
  is-empty-iterable:
    specifier: ^3.0.0
    version: 3.0.0
  next:
    specifier: 13.4.10
    version: 13.4.10(react-dom@18.2.0)(react@18.2.0)
  react:
    specifier: 18.2.0
    version: 18.2.0
  react-cookie:
    specifier: ^4.1.1
    version: 4.1.1(react@18.2.0)
  react-dom:
    specifier: 18.2.0
    version: 18.2.0(react@18.2.0)
  react-paginate:
    specifier: ^8.2.0
    version: 8.2.0(react@18.2.0)

devDependencies:
  '@playwright/test':
    specifier: ^1.36.1
    version: 1.36.1
  '@tailwindcss/typography':
    specifier: ^0.5.9
    version: 0.5.9(tailwindcss@3.3.3)
  '@types/node':
    specifier: ^20.4.2
    version: 20.4.2
  '@types/react':
    specifier: 18.2.15
    version: 18.2.15
  '@types/react-dom':
    specifier: 18.2.7
    version: 18.2.7
  '@vercel/git-hooks':
    specifier: ^1.0.0
    version: 1.0.0
  autoprefixer:
    specifier: ^10.4.14
    version: 10.4.14(postcss@8.4.26)
  eslint:
    specifier: ^8.45.0
    version: 8.45.0
  eslint-config-next:
    specifier: ^13.4.10
    version: 13.4.10(eslint@8.45.0)(typescript@5.1.6)
  eslint-config-prettier:
    specifier: ^8.8.0
    version: 8.8.0(eslint@8.45.0)
  eslint-plugin-unicorn:
    specifier: ^48.0.0
    version: 48.0.0(eslint@8.45.0)
  husky:
    specifier: ^8.0.3
    version: 8.0.3
  lint-staged:
    specifier: ^13.2.3
    version: 13.2.3
  postcss:
    specifier: ^8.4.26
    version: 8.4.26
  prettier:
    specifier: ^3.0.0
    version: 3.0.0
  prettier-plugin-tailwindcss:
    specifier: ^0.4.1
    version: 0.4.1(prettier@3.0.0)
  tailwindcss:
    specifier: ^3.3.3
    version: 3.3.3
  typescript:
    specifier: 5.1.6
    version: 5.1.6

packages:

  /@aashutoshrathi/word-wrap@1.2.6:
    resolution: {integrity: sha512-1Yjs2SvM8TflER/OD3cOjhWWOZb58A2t7wpE2S9XfBYTiIl+XFhQG2bjy4Pu1I+EAlCNUzRDYDdFwFYUKvXcIA==}
    engines: {node: '>=0.10.0'}
    dev: true

  /@alloc/quick-lru@5.2.0:
    resolution: {integrity: sha512-UrcABB+4bUrFABwbluTIBErXwvbsU/V7TZWfmbgJfbkwiBuziS9gxdODUyuiecfdGQ85jglMW6juS3+z5TsKLw==}
    engines: {node: '>=10'}
    dev: true

  /@babel/code-frame@7.22.5:
    resolution: {integrity: sha512-Xmwn266vad+6DAqEB2A6V/CcZVp62BbwVmcOJc2RPuwih1kw02TjQvWVWlcKGbBPd+8/0V5DEkOcizRGYsspYQ==}
    engines: {node: '>=6.9.0'}
    dependencies:
      '@babel/highlight': 7.22.5
    dev: true

  /@babel/helper-validator-identifier@7.22.5:
    resolution: {integrity: sha512-aJXu+6lErq8ltp+JhkJUfk1MTGyuA4v7f3pA+BJ5HLfNC6nAQ0Cpi9uOquUj8Hehg0aUiHzWQbOVJGao6ztBAQ==}
    engines: {node: '>=6.9.0'}
    dev: true

  /@babel/highlight@7.22.5:
    resolution: {integrity: sha512-BSKlD1hgnedS5XRnGOljZawtag7H1yPfQp0tdNJCHoH6AZ+Pcm9VvkrK59/Yy593Ypg0zMxH2BxD1VPYUQ7UIw==}
    engines: {node: '>=6.9.0'}
    dependencies:
      '@babel/helper-validator-identifier': 7.22.5
      chalk: 2.4.2
      js-tokens: 4.0.0
    dev: true

  /@babel/runtime@7.22.6:
    resolution: {integrity: sha512-wDb5pWm4WDdF6LFUde3Jl8WzPA+3ZbxYqkC6xAXuD3irdEHN1k0NfTRrJD8ZD378SJ61miMLCqIOXYhd8x+AJQ==}
    engines: {node: '>=6.9.0'}
    dependencies:
      regenerator-runtime: 0.13.11
    dev: true

  /@eslint-community/eslint-utils@4.4.0(eslint@8.45.0):
    resolution: {integrity: sha512-1/sA4dwrzBAyeUoQ6oxahHKmrZvsnLCg4RfxW3ZFGGmQkSNQPFNLV9CUEFQP1x9EYXHTo5p6xdhZM1Ne9p/AfA==}
    engines: {node: ^12.22.0 || ^14.17.0 || >=16.0.0}
    peerDependencies:
      eslint: ^6.0.0 || ^7.0.0 || >=8.0.0
    dependencies:
      eslint: 8.45.0
      eslint-visitor-keys: 3.4.1
    dev: true

  /@eslint-community/regexpp@4.5.1:
    resolution: {integrity: sha512-Z5ba73P98O1KUYCCJTUeVpja9RcGoMdncZ6T49FCUl2lN38JtCJ+3WgIDBv0AuY4WChU5PmtJmOCTlN6FZTFKQ==}
    engines: {node: ^12.0.0 || ^14.0.0 || >=16.0.0}
    dev: true

  /@eslint/eslintrc@2.1.0:
    resolution: {integrity: sha512-Lj7DECXqIVCqnqjjHMPna4vn6GJcMgul/wuS0je9OZ9gsL0zzDpKPVtcG1HaDVc+9y+qgXneTeUMbCqXJNpH1A==}
    engines: {node: ^12.22.0 || ^14.17.0 || >=16.0.0}
    dependencies:
      ajv: 6.12.6
      debug: 4.3.4
      espree: 9.6.1
      globals: 13.20.0
      ignore: 5.2.4
      import-fresh: 3.3.0
      js-yaml: 4.1.0
      minimatch: 3.1.2
      strip-json-comments: 3.1.1
    transitivePeerDependencies:
      - supports-color
    dev: true

  /@eslint/js@8.44.0:
    resolution: {integrity: sha512-Ag+9YM4ocKQx9AarydN0KY2j0ErMHNIocPDrVo8zAE44xLTjEtz81OdR68/cydGtk6m6jDb5Za3r2useMzYmSw==}
    engines: {node: ^12.22.0 || ^14.17.0 || >=16.0.0}
    dev: true

  /@headlessui/react@1.7.15(react-dom@18.2.0)(react@18.2.0):
    resolution: {integrity: sha512-OTO0XtoRQ6JPB1cKNFYBZv2Q0JMqMGNhYP1CjPvcJvjz8YGokz8oAj89HIYZGN0gZzn/4kk9iUpmMF4Q21Gsqw==}
    engines: {node: '>=10'}
    peerDependencies:
      react: ^16 || ^17 || ^18
      react-dom: ^16 || ^17 || ^18
    dependencies:
      client-only: 0.0.1
      react: 18.2.0
      react-dom: 18.2.0(react@18.2.0)
    dev: false

  /@humanwhocodes/config-array@0.11.10:
    resolution: {integrity: sha512-KVVjQmNUepDVGXNuoRRdmmEjruj0KfiGSbS8LVc12LMsWDQzRXJ0qdhN8L8uUigKpfEHRhlaQFY0ib1tnUbNeQ==}
    engines: {node: '>=10.10.0'}
    dependencies:
      '@humanwhocodes/object-schema': 1.2.1
      debug: 4.3.4
      minimatch: 3.1.2
    transitivePeerDependencies:
      - supports-color
    dev: true

  /@humanwhocodes/module-importer@1.0.1:
    resolution: {integrity: sha512-bxveV4V8v5Yb4ncFTT3rPSgZBOpCkjfK0y4oVVVJwIuDVBRMDXrPyXRL988i5ap9m9bnyEEjWfm5WkBmtffLfA==}
    engines: {node: '>=12.22'}
    dev: true

  /@humanwhocodes/object-schema@1.2.1:
    resolution: {integrity: sha512-ZnQMnLV4e7hDlUvw8H+U8ASL02SS2Gn6+9Ac3wGGLIe7+je2AeAOxPY+izIPJDfFDb7eDjev0Us8MO1iFRN8hA==}
    dev: true

  /@jridgewell/gen-mapping@0.3.3:
    resolution: {integrity: sha512-HLhSWOLRi875zjjMG/r+Nv0oCW8umGb0BgEhyX3dDX3egwZtB8PqLnjz3yedt8R5StBrzcg4aBpnh8UA9D1BoQ==}
    engines: {node: '>=6.0.0'}
    dependencies:
      '@jridgewell/set-array': 1.1.2
      '@jridgewell/sourcemap-codec': 1.4.15
      '@jridgewell/trace-mapping': 0.3.18
    dev: true

  /@jridgewell/resolve-uri@3.1.0:
    resolution: {integrity: sha512-F2msla3tad+Mfht5cJq7LSXcdudKTWCVYUgw6pLFOOHSTtZlj6SWNYAp+AhuqLmWdBO2X5hPrLcu8cVP8fy28w==}
    engines: {node: '>=6.0.0'}
    dev: true

  /@jridgewell/set-array@1.1.2:
    resolution: {integrity: sha512-xnkseuNADM0gt2bs+BvhO0p78Mk762YnZdsuzFV018NoG1Sj1SCQvpSqa7XUaTam5vAGasABV9qXASMKnFMwMw==}
    engines: {node: '>=6.0.0'}
    dev: true

  /@jridgewell/sourcemap-codec@1.4.14:
    resolution: {integrity: sha512-XPSJHWmi394fuUuzDnGz1wiKqWfo1yXecHQMRf2l6hztTO+nPru658AyDngaBe7isIxEkRsPR3FZh+s7iVa4Uw==}
    dev: true

  /@jridgewell/sourcemap-codec@1.4.15:
    resolution: {integrity: sha512-eF2rxCRulEKXHTRiDrDy6erMYWqNw4LPdQ8UQA4huuxaQsVeRPFl2oM8oDGxMFhJUWZf9McpLtJasDDZb/Bpeg==}
    dev: true

  /@jridgewell/trace-mapping@0.3.18:
    resolution: {integrity: sha512-w+niJYzMHdd7USdiH2U6869nqhD2nbfZXND5Yp93qIbEmnDNk7PD48o+YchRVpzMU7M6jVCbenTR7PA1FLQ9pA==}
    dependencies:
      '@jridgewell/resolve-uri': 3.1.0
      '@jridgewell/sourcemap-codec': 1.4.14
    dev: true

  /@next/env@13.4.10:
    resolution: {integrity: sha512-3G1yD/XKTSLdihyDSa8JEsaWOELY+OWe08o0LUYzfuHp1zHDA8SObQlzKt+v+wrkkPcnPweoLH1ImZeUa0A1NQ==}
    dev: false

  /@next/eslint-plugin-next@13.4.10:
    resolution: {integrity: sha512-YJqyq6vk39JQfvaNtN83t/p5Jy45+bazRL+V4QI8FPd3FBqFYMEsULiwRLgSJMgFqkk4t4JbeZurz+gILEAFpA==}
    dependencies:
      glob: 7.1.7
    dev: true

  /@next/swc-darwin-arm64@13.4.10:
    resolution: {integrity: sha512-4bsdfKmmg7mgFGph0UorD1xWfZ5jZEw4kKRHYEeTK9bT1QnMbPVPlVXQRIiFPrhoDQnZUoa6duuPUJIEGLV1Jg==}
    engines: {node: '>= 10'}
    cpu: [arm64]
    os: [darwin]
    requiresBuild: true
    dev: false
    optional: true

  /@next/swc-darwin-x64@13.4.10:
    resolution: {integrity: sha512-ngXhUBbcZIWZWqNbQSNxQrB9T1V+wgfCzAor2olYuo/YpaL6mUYNUEgeBMhr8qwV0ARSgKaOp35lRvB7EmCRBg==}
    engines: {node: '>= 10'}
    cpu: [x64]
    os: [darwin]
    requiresBuild: true
    dev: false
    optional: true

  /@next/swc-linux-arm64-gnu@13.4.10:
    resolution: {integrity: sha512-SjCZZCOmHD4uyM75MVArSAmF5Y+IJSGroPRj2v9/jnBT36SYFTORN8Ag/lhw81W9EeexKY/CUg2e9mdebZOwsg==}
    engines: {node: '>= 10'}
    cpu: [arm64]
    os: [linux]
    requiresBuild: true
    dev: false
    optional: true

  /@next/swc-linux-arm64-musl@13.4.10:
    resolution: {integrity: sha512-F+VlcWijX5qteoYIOxNiBbNE8ruaWuRlcYyIRK10CugqI/BIeCDzEDyrHIHY8AWwbkTwe6GRHabMdE688Rqq4Q==}
    engines: {node: '>= 10'}
    cpu: [arm64]
    os: [linux]
    requiresBuild: true
    dev: false
    optional: true

  /@next/swc-linux-x64-gnu@13.4.10:
    resolution: {integrity: sha512-WDv1YtAV07nhfy3i1visr5p/tjiH6CeXp4wX78lzP1jI07t4PnHHG1WEDFOduXh3WT4hG6yN82EQBQHDi7hBrQ==}
    engines: {node: '>= 10'}
    cpu: [x64]
    os: [linux]
    requiresBuild: true
    dev: false
    optional: true

  /@next/swc-linux-x64-musl@13.4.10:
    resolution: {integrity: sha512-zFkzqc737xr6qoBgDa3AwC7jPQzGLjDlkNmt/ljvQJ/Veri5ECdHjZCUuiTUfVjshNIIpki6FuP0RaQYK9iCRg==}
    engines: {node: '>= 10'}
    cpu: [x64]
    os: [linux]
    requiresBuild: true
    dev: false
    optional: true

  /@next/swc-win32-arm64-msvc@13.4.10:
    resolution: {integrity: sha512-IboRS8IWz5mWfnjAdCekkl8s0B7ijpWeDwK2O8CdgZkoCDY0ZQHBSGiJ2KViAG6+BJVfLvcP+a2fh6cdyBr9QQ==}
    engines: {node: '>= 10'}
    cpu: [arm64]
    os: [win32]
    requiresBuild: true
    dev: false
    optional: true

  /@next/swc-win32-ia32-msvc@13.4.10:
    resolution: {integrity: sha512-bSA+4j8jY4EEiwD/M2bol4uVEu1lBlgsGdvM+mmBm/BbqofNBfaZ2qwSbwE2OwbAmzNdVJRFRXQZ0dkjopTRaQ==}
    engines: {node: '>= 10'}
    cpu: [ia32]
    os: [win32]
    requiresBuild: true
    dev: false
    optional: true

  /@next/swc-win32-x64-msvc@13.4.10:
    resolution: {integrity: sha512-g2+tU63yTWmcVQKDGY0MV1PjjqgZtwM4rB1oVVi/v0brdZAcrcTV+04agKzWtvWroyFz6IqtT0MoZJA7PNyLVw==}
    engines: {node: '>= 10'}
    cpu: [x64]
    os: [win32]
    requiresBuild: true
    dev: false
    optional: true

  /@nodelib/fs.scandir@2.1.5:
    resolution: {integrity: sha512-vq24Bq3ym5HEQm2NKCr3yXDwjc7vTsEThRDnkp2DK9p1uqLR+DHurm/NOTo0KG7HYHU7eppKZj3MyqYuMBf62g==}
    engines: {node: '>= 8'}
    dependencies:
      '@nodelib/fs.stat': 2.0.5
      run-parallel: 1.2.0
    dev: true

  /@nodelib/fs.stat@2.0.5:
    resolution: {integrity: sha512-RkhPPp2zrqDAQA/2jNhnztcPAlv64XdhIp7a7454A5ovI7Bukxgt7MX7udwAu3zg1DcpPU0rz3VV1SeaqvY4+A==}
    engines: {node: '>= 8'}
    dev: true

  /@nodelib/fs.walk@1.2.8:
    resolution: {integrity: sha512-oGB+UxlgWcgQkgwo8GcEGwemoTFt3FIO9ababBmaGwXIoBKZ+GTy0pP185beGg7Llih/NSHSV2XAs1lnznocSg==}
    engines: {node: '>= 8'}
    dependencies:
      '@nodelib/fs.scandir': 2.1.5
      fastq: 1.15.0
    dev: true

  /@pkgr/utils@2.4.2:
    resolution: {integrity: sha512-POgTXhjrTfbTV63DiFXav4lBHiICLKKwDeaKn9Nphwj7WH6m0hMMCaJkMyRWjgtPFyRKRVoMXXjczsTQRDEhYw==}
    engines: {node: ^12.20.0 || ^14.18.0 || >=16.0.0}
    dependencies:
      cross-spawn: 7.0.3
      fast-glob: 3.3.0
      is-glob: 4.0.3
      open: 9.1.0
      picocolors: 1.0.0
      tslib: 2.6.0
    dev: true

  /@playwright/test@1.36.1:
    resolution: {integrity: sha512-YK7yGWK0N3C2QInPU6iaf/L3N95dlGdbsezLya4n0ZCh3IL7VgPGxC6Gnznh9ApWdOmkJeleT2kMTcWPRZvzqg==}
    engines: {node: '>=16'}
    hasBin: true
    dependencies:
      '@types/node': 20.4.2
      playwright-core: 1.36.1
    optionalDependencies:
      fsevents: 2.3.2
    dev: true

  /@resvg/resvg-wasm@2.4.1:
    resolution: {integrity: sha512-yi6R0HyHtsoWTRA06Col4WoDs7SvlXU3DLMNP2bdAgs7HK18dTEVl1weXgxRzi8gwLteGUbIg29zulxIB3GSdg==}
    engines: {node: '>= 10'}
    dev: false

  /@rushstack/eslint-patch@1.3.2:
    resolution: {integrity: sha512-V+MvGwaHH03hYhY+k6Ef/xKd6RYlc4q8WBx+2ANmipHJcKuktNcI/NgEsJgdSUF6Lw32njT6OnrRsKYCdgHjYw==}
    dev: true

<<<<<<< HEAD
=======
  /@shopware/api-client@0.0.0-canary-20230713092547:
    resolution: {integrity: sha512-+5dHwprTnpwtHQl3eletxpvMexqKf9N8fIiecqaeemrsWLkiFyAouP76UzYPVjEF54neOOaAI0DuIBvi2w4WXg==}
    dependencies:
      ofetch: 1.1.1
    dev: false

>>>>>>> a66652fc
  /@shuding/opentype.js@1.4.0-beta.0:
    resolution: {integrity: sha512-3NgmNyH3l/Hv6EvsWJbsvpcpUba6R8IREQ83nH83cyakCw7uM1arZKNfHwv1Wz6jgqrF/j4x5ELvR6PnK9nTcA==}
    engines: {node: '>= 8.0.0'}
    hasBin: true
    dependencies:
      fflate: 0.7.4
      string.prototype.codepointat: 0.2.1
    dev: false

  /@swc/helpers@0.5.1:
    resolution: {integrity: sha512-sJ902EfIzn1Fa+qYmjdQqh8tPsoxyBz+8yBKC2HKUxyezKJFwPGOn7pv4WY6QuQW//ySQi5lJjA/ZT9sNWWNTg==}
    dependencies:
      tslib: 2.6.0
    dev: false

  /@tailwindcss/typography@0.5.9(tailwindcss@3.3.3):
    resolution: {integrity: sha512-t8Sg3DyynFysV9f4JDOVISGsjazNb48AeIYQwcL+Bsq5uf4RYL75C1giZ43KISjeDGBaTN3Kxh7Xj/vRSMJUUg==}
    peerDependencies:
      tailwindcss: '>=3.0.0 || insiders'
    dependencies:
      lodash.castarray: 4.4.0
      lodash.isplainobject: 4.0.6
      lodash.merge: 4.6.2
      postcss-selector-parser: 6.0.10
      tailwindcss: 3.3.3
    dev: true

  /@types/cookie@0.3.3:
    resolution: {integrity: sha512-LKVP3cgXBT9RYj+t+9FDKwS5tdI+rPBXaNSkma7hvqy35lc7mAokC2zsqWJH0LaqIt3B962nuYI77hsJoT1gow==}
    dev: false

  /@types/hoist-non-react-statics@3.3.1:
    resolution: {integrity: sha512-iMIqiko6ooLrTh1joXodJK5X9xeEALT1kM5G3ZLhD3hszxBdIEd5C75U834D9mLcINgD4OyZf5uQXjkuYydWvA==}
    dependencies:
      '@types/react': 18.2.15
      hoist-non-react-statics: 3.3.2
    dev: false

  /@types/json5@0.0.29:
    resolution: {integrity: sha512-dRLjCWHYg4oaA77cxO64oO+7JwCwnIzkZPdrrC71jQmQtlhM556pwKo5bUzqvZndkVbeFLIIi+9TC40JNF5hNQ==}
    dev: true

  /@types/node@20.4.2:
    resolution: {integrity: sha512-Dd0BYtWgnWJKwO1jkmTrzofjK2QXXcai0dmtzvIBhcA+RsG5h8R3xlyta0kGOZRNfL9GuRtb1knmPEhQrePCEw==}
    dev: true

  /@types/normalize-package-data@2.4.1:
    resolution: {integrity: sha512-Gj7cI7z+98M282Tqmp2K5EIsoouUEzbBJhQQzDE3jSIRk6r9gsz0oUokqIUR4u1R3dMHo0pDHM7sNOHyhulypw==}
    dev: true

  /@types/prop-types@15.7.5:
    resolution: {integrity: sha512-JCB8C6SnDoQf0cNycqd/35A7MjcnK+ZTqE7judS6o7utxUCg6imJg3QK2qzHKszlTjcj2cn+NwMB2i96ubpj7w==}

  /@types/react-dom@18.2.7:
    resolution: {integrity: sha512-GRaAEriuT4zp9N4p1i8BDBYmEyfo+xQ3yHjJU4eiK5NDa1RmUZG+unZABUTK4/Ox/M+GaHwb6Ow8rUITrtjszA==}
    dependencies:
      '@types/react': 18.2.15
    dev: true

  /@types/react@18.2.15:
    resolution: {integrity: sha512-oEjE7TQt1fFTFSbf8kkNuc798ahTUzn3Le67/PWjE8MAfYAD/qB7O8hSTcromLFqHCt9bcdOg5GXMokzTjJ5SA==}
    dependencies:
      '@types/prop-types': 15.7.5
      '@types/scheduler': 0.16.3
      csstype: 3.1.2

  /@types/scheduler@0.16.3:
    resolution: {integrity: sha512-5cJ8CB4yAx7BH1oMvdU0Jh9lrEXyPkar6F9G/ERswkCuvP4KQZfZkSjcMbAICCpQTN4OuZn8tz0HiKv9TGZgrQ==}

  /@typescript-eslint/parser@5.62.0(eslint@8.45.0)(typescript@5.1.6):
    resolution: {integrity: sha512-VlJEV0fOQ7BExOsHYAGrgbEiZoi8D+Bl2+f6V2RrXerRSylnp+ZBHmPvaIa8cz0Ajx7WO7Z5RqfgYg7ED1nRhA==}
    engines: {node: ^12.22.0 || ^14.17.0 || >=16.0.0}
    peerDependencies:
      eslint: ^6.0.0 || ^7.0.0 || ^8.0.0
      typescript: '*'
    peerDependenciesMeta:
      typescript:
        optional: true
    dependencies:
      '@typescript-eslint/scope-manager': 5.62.0
      '@typescript-eslint/types': 5.62.0
      '@typescript-eslint/typescript-estree': 5.62.0(typescript@5.1.6)
      debug: 4.3.4
      eslint: 8.45.0
      typescript: 5.1.6
    transitivePeerDependencies:
      - supports-color
    dev: true

  /@typescript-eslint/scope-manager@5.62.0:
    resolution: {integrity: sha512-VXuvVvZeQCQb5Zgf4HAxc04q5j+WrNAtNh9OwCsCgpKqESMTu3tF/jhZ3xG6T4NZwWl65Bg8KuS2uEvhSfLl0w==}
    engines: {node: ^12.22.0 || ^14.17.0 || >=16.0.0}
    dependencies:
      '@typescript-eslint/types': 5.62.0
      '@typescript-eslint/visitor-keys': 5.62.0
    dev: true

  /@typescript-eslint/types@5.62.0:
    resolution: {integrity: sha512-87NVngcbVXUahrRTqIK27gD2t5Cu1yuCXxbLcFtCzZGlfyVWWh8mLHkoxzjsB6DDNnvdL+fW8MiwPEJyGJQDgQ==}
    engines: {node: ^12.22.0 || ^14.17.0 || >=16.0.0}
    dev: true

  /@typescript-eslint/typescript-estree@5.62.0(typescript@5.1.6):
    resolution: {integrity: sha512-CmcQ6uY7b9y694lKdRB8FEel7JbU/40iSAPomu++SjLMntB+2Leay2LO6i8VnJk58MtE9/nQSFIH6jpyRWyYzA==}
    engines: {node: ^12.22.0 || ^14.17.0 || >=16.0.0}
    peerDependencies:
      typescript: '*'
    peerDependenciesMeta:
      typescript:
        optional: true
    dependencies:
      '@typescript-eslint/types': 5.62.0
      '@typescript-eslint/visitor-keys': 5.62.0
      debug: 4.3.4
      globby: 11.1.0
      is-glob: 4.0.3
      semver: 7.5.4
      tsutils: 3.21.0(typescript@5.1.6)
      typescript: 5.1.6
    transitivePeerDependencies:
      - supports-color
    dev: true

  /@typescript-eslint/visitor-keys@5.62.0:
    resolution: {integrity: sha512-07ny+LHRzQXepkGg6w0mFY41fVUNBrL2Roj/++7V1txKugfjm/Ci/qSND03r2RhlJhJYMcTn9AhhSSqQp0Ysyw==}
    engines: {node: ^12.22.0 || ^14.17.0 || >=16.0.0}
    dependencies:
      '@typescript-eslint/types': 5.62.0
      eslint-visitor-keys: 3.4.1
    dev: true

  /@vercel/git-hooks@1.0.0:
    resolution: {integrity: sha512-OxDFAAdyiJ/H0b8zR9rFCu3BIb78LekBXOphOYG3snV4ULhKFX387pBPpqZ9HLiRTejBWBxYEahkw79tuIgdAA==}
    requiresBuild: true
    dev: true

  /@vercel/og@0.5.8:
    resolution: {integrity: sha512-WlY5q96e2OmQEUsgqKZrCljNHiD05aErsa7u2z2+pkxyoVSWPHXLYFwHPtp7+IubU4gt4JYfgSbzGQg7n6xeAQ==}
    engines: {node: '>=16'}
    dependencies:
      '@resvg/resvg-wasm': 2.4.1
      satori: 0.10.1
      yoga-wasm-web: 0.3.3
    dev: false

  /acorn-jsx@5.3.2(acorn@8.10.0):
    resolution: {integrity: sha512-rq9s+JNhf0IChjtDXxllJ7g41oZk5SlXtp0LHwyA5cejwn7vKmKp4pPri6YEePv2PU65sAsegbXtIinmDFDXgQ==}
    peerDependencies:
      acorn: ^6.0.0 || ^7.0.0 || ^8.0.0
    dependencies:
      acorn: 8.10.0
    dev: true

  /acorn@8.10.0:
    resolution: {integrity: sha512-F0SAmZ8iUtS//m8DmCTA0jlh6TDKkHQyK6xc6V4KDTyZKA9dnvX9/3sRTVQrWm79glUAZbnmmNcdYwUIHWVybw==}
    engines: {node: '>=0.4.0'}
    hasBin: true
    dev: true

  /aggregate-error@3.1.0:
    resolution: {integrity: sha512-4I7Td01quW/RpocfNayFdFVk1qSuoh0E7JrbRJ16nH01HhKFQ88INq9Sd+nd72zqRySlr9BmDA8xlEJ6vJMrYA==}
    engines: {node: '>=8'}
    dependencies:
      clean-stack: 2.2.0
      indent-string: 4.0.0
    dev: true

  /ajv@6.12.6:
    resolution: {integrity: sha512-j3fVLgvTo527anyYyJOGTYJbG+vnnQYvE0m5mmkc1TK+nxAppkCLMIL0aZ4dblVCNoGShhm+kzE4ZUykBoMg4g==}
    dependencies:
      fast-deep-equal: 3.1.3
      fast-json-stable-stringify: 2.1.0
      json-schema-traverse: 0.4.1
      uri-js: 4.4.1
    dev: true

  /ansi-escapes@4.3.2:
    resolution: {integrity: sha512-gKXj5ALrKWQLsYG9jlTRmR/xKluxHV+Z9QEwNIgCfM1/uwPMCuzVVnh5mwTd+OuBZcwSIMbqssNWRm1lE51QaQ==}
    engines: {node: '>=8'}
    dependencies:
      type-fest: 0.21.3
    dev: true

  /ansi-regex@5.0.1:
    resolution: {integrity: sha512-quJQXlTSUGL2LH9SUXo8VwsY4soanhgo6LNSm84E1LBcE8s3O0wpdiRzyR9z/ZZJMlMWv37qOOb9pdJlMUEKFQ==}
    engines: {node: '>=8'}
    dev: true

  /ansi-regex@6.0.1:
    resolution: {integrity: sha512-n5M855fKb2SsfMIiFFoVrABHJC8QtHwVx+mHWP3QcEqBHYienj5dHSgjbxtC0WEZXYt4wcD6zrQElDPhFuZgfA==}
    engines: {node: '>=12'}
    dev: true

  /ansi-styles@3.2.1:
    resolution: {integrity: sha512-VT0ZI6kZRdTh8YyJw3SMbYm/u+NqfsAxEpWO0Pf9sq8/e94WxxOpPKx9FR1FlyCtOVDNOQ+8ntlqFxiRc+r5qA==}
    engines: {node: '>=4'}
    dependencies:
      color-convert: 1.9.3
    dev: true

  /ansi-styles@4.3.0:
    resolution: {integrity: sha512-zbB9rCJAT1rbjiVDb2hqKFHNYLxgtk8NURxZ3IZwD3F6NtxbXZQCnnSi1Lkx+IDohdPlFp222wVALIheZJQSEg==}
    engines: {node: '>=8'}
    dependencies:
      color-convert: 2.0.1
    dev: true

  /ansi-styles@6.2.1:
    resolution: {integrity: sha512-bN798gFfQX+viw3R7yrGWRqnrN2oRkEkUjjl4JNn4E8GxxbjtG3FbrEIIY3l8/hrwUwIeCZvi4QuOTP4MErVug==}
    engines: {node: '>=12'}
    dev: true

  /any-promise@1.3.0:
    resolution: {integrity: sha512-7UvmKalWRt1wgjL1RrGxoSJW/0QZFIegpeGvZG9kjp8vrRu55XTHbwnqq2GpXm9uLbcuhxm3IqX9OB4MZR1b2A==}
    dev: true

  /anymatch@3.1.3:
    resolution: {integrity: sha512-KMReFUr0B4t+D+OBkjR3KYqvocp2XaSzO55UcB6mgQMd3KbcE+mWTyvVV7D/zsdEbNnV6acZUutkiHQXvTr1Rw==}
    engines: {node: '>= 8'}
    dependencies:
      normalize-path: 3.0.0
      picomatch: 2.3.1
    dev: true

  /arg@5.0.2:
    resolution: {integrity: sha512-PYjyFOLKQ9y57JvQ6QLo8dAgNqswh8M1RMJYdQduT6xbWSgK36P/Z/v+p888pM69jMMfS8Xd8F6I1kQ/I9HUGg==}
    dev: true

  /argparse@2.0.1:
    resolution: {integrity: sha512-8+9WqebbFzpX9OR+Wa6O29asIogeRMzcGtAINdpMHHyAg10f05aSFVBbcEqGf/PXw1EjAZ+q2/bEBg3DvurK3Q==}
    dev: true

  /aria-query@5.3.0:
    resolution: {integrity: sha512-b0P0sZPKtyu8HkeRAfCq0IfURZK+SuwMjY1UXGBU27wpAiTwQAIlq56IbIO+ytk/JjS1fMR14ee5WBBfKi5J6A==}
    dependencies:
      dequal: 2.0.3
    dev: true

  /array-buffer-byte-length@1.0.0:
    resolution: {integrity: sha512-LPuwb2P+NrQw3XhxGc36+XSvuBPopovXYTR9Ew++Du9Yb/bx5AzBfrIsBoj0EZUifjQU+sHL21sseZ3jerWO/A==}
    dependencies:
      call-bind: 1.0.2
      is-array-buffer: 3.0.2
    dev: true

  /array-includes@3.1.6:
    resolution: {integrity: sha512-sgTbLvL6cNnw24FnbaDyjmvddQ2ML8arZsgaJhoABMoplz/4QRhtrYS+alr1BUM1Bwp6dhx8vVCBSLG+StwOFw==}
    engines: {node: '>= 0.4'}
    dependencies:
      call-bind: 1.0.2
      define-properties: 1.2.0
      es-abstract: 1.22.1
      get-intrinsic: 1.2.1
      is-string: 1.0.7
    dev: true

  /array-union@2.1.0:
    resolution: {integrity: sha512-HGyxoOTYUyCM6stUe6EJgnd4EoewAI7zMdfqO+kGjnlZmBDz/cR5pf8r/cR4Wq60sL/p0IkcjUEEPwS3GFrIyw==}
    engines: {node: '>=8'}
    dev: true

  /array.prototype.flat@1.3.1:
    resolution: {integrity: sha512-roTU0KWIOmJ4DRLmwKd19Otg0/mT3qPNt0Qb3GWW8iObuZXxrjB/pzn0R3hqpRSWg4HCwqx+0vwOnWnvlOyeIA==}
    engines: {node: '>= 0.4'}
    dependencies:
      call-bind: 1.0.2
      define-properties: 1.2.0
      es-abstract: 1.22.1
      es-shim-unscopables: 1.0.0
    dev: true

  /array.prototype.flatmap@1.3.1:
    resolution: {integrity: sha512-8UGn9O1FDVvMNB0UlLv4voxRMze7+FpHyF5mSMRjWHUMlpoDViniy05870VlxhfgTnLbpuwTzvD76MTtWxB/mQ==}
    engines: {node: '>= 0.4'}
    dependencies:
      call-bind: 1.0.2
      define-properties: 1.2.0
      es-abstract: 1.22.1
      es-shim-unscopables: 1.0.0
    dev: true

  /array.prototype.tosorted@1.1.1:
    resolution: {integrity: sha512-pZYPXPRl2PqWcsUs6LOMn+1f1532nEoPTYowBtqLwAW+W8vSVhkIGnmOX1t/UQjD6YGI0vcD2B1U7ZFGQH9jnQ==}
    dependencies:
      call-bind: 1.0.2
      define-properties: 1.2.0
      es-abstract: 1.22.1
      es-shim-unscopables: 1.0.0
      get-intrinsic: 1.2.1
    dev: true

  /arraybuffer.prototype.slice@1.0.1:
    resolution: {integrity: sha512-09x0ZWFEjj4WD8PDbykUwo3t9arLn8NIzmmYEJFpYekOAQjpkGSyrQhNoRTcwwcFRu+ycWF78QZ63oWTqSjBcw==}
    engines: {node: '>= 0.4'}
    dependencies:
      array-buffer-byte-length: 1.0.0
      call-bind: 1.0.2
      define-properties: 1.2.0
      get-intrinsic: 1.2.1
      is-array-buffer: 3.0.2
      is-shared-array-buffer: 1.0.2
    dev: true

  /ast-types-flow@0.0.7:
    resolution: {integrity: sha512-eBvWn1lvIApYMhzQMsu9ciLfkBY499mFZlNqG+/9WR7PVlroQw0vG30cOQQbaKz3sCEc44TAOu2ykzqXSNnwag==}
    dev: true

  /astral-regex@2.0.0:
    resolution: {integrity: sha512-Z7tMw1ytTXt5jqMcOP+OQteU1VuNK9Y02uuJtKQ1Sv69jXQKKg5cibLwGJow8yzZP+eAc18EmLGPal0bp36rvQ==}
    engines: {node: '>=8'}
    dev: true

  /autoprefixer@10.4.14(postcss@8.4.26):
    resolution: {integrity: sha512-FQzyfOsTlwVzjHxKEqRIAdJx9niO6VCBCoEwax/VLSoQF29ggECcPuBqUMZ+u8jCZOPSy8b8/8KnuFbp0SaFZQ==}
    engines: {node: ^10 || ^12 || >=14}
    hasBin: true
    peerDependencies:
      postcss: ^8.1.0
    dependencies:
      browserslist: 4.21.9
      caniuse-lite: 1.0.30001516
      fraction.js: 4.2.0
      normalize-range: 0.1.2
      picocolors: 1.0.0
      postcss: 8.4.26
      postcss-value-parser: 4.2.0
    dev: true

  /available-typed-arrays@1.0.5:
    resolution: {integrity: sha512-DMD0KiN46eipeziST1LPP/STfDU0sufISXmjSgvVsoU2tqxctQeASejWcfNtxYKqETM1UxQ8sp2OrSBWpHY6sw==}
    engines: {node: '>= 0.4'}
    dev: true

  /axe-core@4.7.2:
    resolution: {integrity: sha512-zIURGIS1E1Q4pcrMjp+nnEh+16G56eG/MUllJH8yEvw7asDo7Ac9uhC9KIH5jzpITueEZolfYglnCGIuSBz39g==}
    engines: {node: '>=4'}
    dev: true

  /axobject-query@3.2.1:
    resolution: {integrity: sha512-jsyHu61e6N4Vbz/v18DHwWYKK0bSWLqn47eeDSKPB7m8tqMHF9YJ+mhIk2lVteyZrY8tnSj/jHOv4YiTCuCJgg==}
    dependencies:
      dequal: 2.0.3
    dev: true

  /balanced-match@1.0.2:
    resolution: {integrity: sha512-3oSeUO0TMV67hN1AmbXsK4yaqU7tjiHlbxRDZOpH0KW9+CeX4bRAaX0Anxt0tx2MrpRpWwQaPwIlISEJhYU5Pw==}
    dev: true

  /base64-js@0.0.8:
    resolution: {integrity: sha512-3XSA2cR/h/73EzlXXdU6YNycmYI7+kicTxks4eJg2g39biHR84slg2+des+p7iHYhbRg/udIS4TD53WabcOUkw==}
    engines: {node: '>= 0.4'}
    dev: false

  /big-integer@1.6.51:
    resolution: {integrity: sha512-GPEid2Y9QU1Exl1rpO9B2IPJGHPSupF5GnVIP0blYvNOMer2bTvSWs1jGOUg04hTmu67nmLsQ9TBo1puaotBHg==}
    engines: {node: '>=0.6'}
    dev: true

  /binary-extensions@2.2.0:
    resolution: {integrity: sha512-jDctJ/IVQbZoJykoeHbhXpOlNBqGNcwXJKJog42E5HDPUwQTSdjCHdihjj0DlnheQ7blbT6dHOafNAiS8ooQKA==}
    engines: {node: '>=8'}
    dev: true

  /bplist-parser@0.2.0:
    resolution: {integrity: sha512-z0M+byMThzQmD9NILRniCUXYsYpjwnlO8N5uCFaCqIOpqRsJCrQL9NK3JsD67CN5a08nF5oIL2bD6loTdHOuKw==}
    engines: {node: '>= 5.10.0'}
    dependencies:
      big-integer: 1.6.51
    dev: true

  /brace-expansion@1.1.11:
    resolution: {integrity: sha512-iCuPHDFgrHX7H2vEI/5xpz07zSHB00TpugqhmYtVmMO6518mCuRMoOYFldEBl0g187ufozdaHgWKcYFb61qGiA==}
    dependencies:
      balanced-match: 1.0.2
      concat-map: 0.0.1
    dev: true

  /braces@3.0.2:
    resolution: {integrity: sha512-b8um+L1RzM3WDSzvhm6gIz1yfTbBt6YTlcEKAvsmqCZZFw46z626lVj9j1yEPW33H5H+lBQpZMP1k8l+78Ha0A==}
    engines: {node: '>=8'}
    dependencies:
      fill-range: 7.0.1
    dev: true

  /browserslist@4.21.9:
    resolution: {integrity: sha512-M0MFoZzbUrRU4KNfCrDLnvyE7gub+peetoTid3TBIqtunaDJyXlwhakT+/VkvSXcfIzFfK/nkCs4nmyTmxdNSg==}
    engines: {node: ^6 || ^7 || ^8 || ^9 || ^10 || ^11 || ^12 || >=13.7}
    hasBin: true
    dependencies:
      caniuse-lite: 1.0.30001516
      electron-to-chromium: 1.4.461
      node-releases: 2.0.13
      update-browserslist-db: 1.0.11(browserslist@4.21.9)
    dev: true

  /builtin-modules@3.3.0:
    resolution: {integrity: sha512-zhaCDicdLuWN5UbN5IMnFqNMhNfo919sH85y2/ea+5Yg9TsTkeZxpL+JLbp6cgYFS4sRLp3YV4S6yDuqVWHYOw==}
    engines: {node: '>=6'}
    dev: true

  /bundle-name@3.0.0:
    resolution: {integrity: sha512-PKA4BeSvBpQKQ8iPOGCSiell+N8P+Tf1DlwqmYhpe2gAhKPHn8EYOxVT+ShuGmhg8lN8XiSlS80yiExKXrURlw==}
    engines: {node: '>=12'}
    dependencies:
      run-applescript: 5.0.0
    dev: true

  /busboy@1.6.0:
    resolution: {integrity: sha512-8SFQbg/0hQ9xy3UNTB0YEnsNBbWfhf7RtnzpL7TkBiTBRfrQ9Fxcnz7VJsleJpyp6rVLvXiuORqjlHi5q+PYuA==}
    engines: {node: '>=10.16.0'}
    dependencies:
      streamsearch: 1.1.0
    dev: false

  /call-bind@1.0.2:
    resolution: {integrity: sha512-7O+FbCihrB5WGbFYesctwmTKae6rOiIzmz1icreWJ+0aA7LJfuqhEso2T9ncpcFtzMQtzXf2QGGueWJGTYsqrA==}
    dependencies:
      function-bind: 1.1.1
      get-intrinsic: 1.2.1
    dev: true

  /callsites@3.1.0:
    resolution: {integrity: sha512-P8BjAsXvZS+VIDUI11hHCQEv74YT67YUi5JJFNWIqL235sBmjX4+qx9Muvls5ivyNENctx46xQLQ3aTuE7ssaQ==}
    engines: {node: '>=6'}
    dev: true

  /camelcase-css@2.0.1:
    resolution: {integrity: sha512-QOSvevhslijgYwRx6Rv7zKdMF8lbRmx+uQGx2+vDc+KI/eBnsy9kit5aj23AgGu3pa4t9AgwbnXWqS+iOY+2aA==}
    engines: {node: '>= 6'}
    dev: true

  /camelize@1.0.1:
    resolution: {integrity: sha512-dU+Tx2fsypxTgtLoE36npi3UqcjSSMNYfkqgmoEhtZrraP5VWq0K7FkWVTYa8eMPtnU/G2txVsfdCJTn9uzpuQ==}
    dev: false

  /caniuse-lite@1.0.30001516:
    resolution: {integrity: sha512-Wmec9pCBY8CWbmI4HsjBeQLqDTqV91nFVR83DnZpYyRnPI1wePDsTg0bGLPC5VU/3OIZV1fmxEea1b+tFKe86g==}

  /chalk@2.4.2:
    resolution: {integrity: sha512-Mti+f9lpJNcwF4tWV8/OrTTtF1gZi+f8FqlyAdouralcFWFQWF2+NgCHShjkCb+IFBLq9buZwE1xckQU4peSuQ==}
    engines: {node: '>=4'}
    dependencies:
      ansi-styles: 3.2.1
      escape-string-regexp: 1.0.5
      supports-color: 5.5.0
    dev: true

  /chalk@4.1.2:
    resolution: {integrity: sha512-oKnbhFyRIXpUuez8iBMmyEa4nbj4IOQyuhc/wy9kY7/WVPcwIO9VA668Pu8RkO7+0G76SLROeyw9CpQ061i4mA==}
    engines: {node: '>=10'}
    dependencies:
      ansi-styles: 4.3.0
      supports-color: 7.2.0
    dev: true

  /chalk@5.2.0:
    resolution: {integrity: sha512-ree3Gqw/nazQAPuJJEy+avdl7QfZMcUvmHIKgEZkGL+xOBzRvup5Hxo6LHuMceSxOabuJLJm5Yp/92R9eMmMvA==}
    engines: {node: ^12.17.0 || ^14.13 || >=16.0.0}
    dev: true

  /chokidar@3.5.3:
    resolution: {integrity: sha512-Dr3sfKRP6oTcjf2JmUmFJfeVMvXBdegxB0iVQ5eb2V10uFJUCAS8OByZdVAyVb8xXNz3GjjTgj9kLWsZTqE6kw==}
    engines: {node: '>= 8.10.0'}
    dependencies:
      anymatch: 3.1.3
      braces: 3.0.2
      glob-parent: 5.1.2
      is-binary-path: 2.1.0
      is-glob: 4.0.3
      normalize-path: 3.0.0
      readdirp: 3.6.0
    optionalDependencies:
      fsevents: 2.3.2
    dev: true

  /ci-info@3.8.0:
    resolution: {integrity: sha512-eXTggHWSooYhq49F2opQhuHWgzucfF2YgODK4e1566GQs5BIfP30B0oenwBJHfWxAs2fyPB1s7Mg949zLf61Yw==}
    engines: {node: '>=8'}
    dev: true

  /clean-regexp@1.0.0:
    resolution: {integrity: sha512-GfisEZEJvzKrmGWkvfhgzcz/BllN1USeqD2V6tg14OAOgaCD2Z/PUEuxnAZ/nPvmaHRG7a8y77p1T/IRQ4D1Hw==}
    engines: {node: '>=4'}
    dependencies:
      escape-string-regexp: 1.0.5
    dev: true

  /clean-stack@2.2.0:
    resolution: {integrity: sha512-4diC9HaTE+KRAMWhDhrGOECgWZxoevMc5TlkObMqNSsVU62PYzXZ/SMTjzyGAFF1YusgxGcSWTEXBhp0CPwQ1A==}
    engines: {node: '>=6'}
    dev: true

  /cli-cursor@3.1.0:
    resolution: {integrity: sha512-I/zHAwsKf9FqGoXM4WWRACob9+SNukZTd94DWF57E4toouRulbCxcUh6RKUEOQlYTHJnzkPMySvPNaaSLNfLZw==}
    engines: {node: '>=8'}
    dependencies:
      restore-cursor: 3.1.0
    dev: true

  /cli-truncate@2.1.0:
    resolution: {integrity: sha512-n8fOixwDD6b/ObinzTrp1ZKFzbgvKZvuz/TvejnLn1aQfC6r52XEx85FmuC+3HI+JM7coBRXUvNqEU2PHVrHpg==}
    engines: {node: '>=8'}
    dependencies:
      slice-ansi: 3.0.0
      string-width: 4.2.3
    dev: true

  /cli-truncate@3.1.0:
    resolution: {integrity: sha512-wfOBkjXteqSnI59oPcJkcPl/ZmwvMMOj340qUIY1SKZCv0B9Cf4D4fAucRkIKQmsIuYK3x1rrgU7MeGRruiuiA==}
    engines: {node: ^12.20.0 || ^14.13.1 || >=16.0.0}
    dependencies:
      slice-ansi: 5.0.0
      string-width: 5.1.2
    dev: true

  /client-only@0.0.1:
    resolution: {integrity: sha512-IV3Ou0jSMzZrd3pZ48nLkT9DA7Ag1pnPzaiQhpW7c3RbcqqzvzzVu+L8gfqMp/8IM2MQtSiqaCxrrcfu8I8rMA==}
    dev: false

  /clsx@1.2.1:
    resolution: {integrity: sha512-EcR6r5a8bj6pu3ycsa/E/cKVGuTgZJZdsyUYHOksG/UHIiKfjxzRxYJpyVBwYaQeOvghal9fcc4PidlgzugAQg==}
    engines: {node: '>=6'}
    dev: false

  /color-convert@1.9.3:
    resolution: {integrity: sha512-QfAUtd+vFdAtFQcC8CCyYt1fYWxSqAiK2cSD6zDB8N3cpsEBAvRxp9zOGg6G/SHHJYAT88/az/IuDGALsNVbGg==}
    dependencies:
      color-name: 1.1.3
    dev: true

  /color-convert@2.0.1:
    resolution: {integrity: sha512-RRECPsj7iu/xb5oKYcsFHSppFNnsj/52OVTRKb4zP5onXwVF3zVmmToNcOfGC+CRDpfK/U584fMg38ZHCaElKQ==}
    engines: {node: '>=7.0.0'}
    dependencies:
      color-name: 1.1.4
    dev: true

  /color-name@1.1.3:
    resolution: {integrity: sha512-72fSenhMw2HZMTVHeCA9KCmpEIbzWiQsjN+BHcBbS9vr1mtt+vJjPdksIBNUmKAW8TFUDPJK5SUU3QhE9NEXDw==}
    dev: true

  /color-name@1.1.4:
    resolution: {integrity: sha512-dOy+3AuW3a2wNbZHIuMZpTcgjGuLU/uBL/ubcZF9OXbDo8ff4O8yVp5Bf0efS8uEoYo5q4Fx7dY9OgQGXgAsQA==}

  /colorette@2.0.20:
    resolution: {integrity: sha512-IfEDxwoWIjkeXL1eXcDiow4UbKjhLdq6/EuSVR9GMN7KVH3r9gQ83e73hsz1Nd1T3ijd5xv1wcWRYO+D6kCI2w==}
    dev: true

  /commander@10.0.1:
    resolution: {integrity: sha512-y4Mg2tXshplEbSGzx7amzPwKKOCGuoSRP/CjEdwwk0FOGlUbq6lKuoyDZTNZkmxHdJtp54hdfY/JUrdL7Xfdug==}
    engines: {node: '>=14'}
    dev: true

  /commander@4.1.1:
    resolution: {integrity: sha512-NOKm8xhkzAjzFx8B2v5OAHT+u5pRQc2UCa2Vq9jYL/31o2wi9mxBA7LIFs3sV5VSC49z6pEhfbMULvShKj26WA==}
    engines: {node: '>= 6'}
    dev: true

  /concat-map@0.0.1:
    resolution: {integrity: sha512-/Srv4dswyQNBfohGpz9o6Yb3Gz3SrUDqBH5rTuhGR7ahtlbYKnVxw2bCFMRljaA7EXHaXZ8wsHdodFvbkhKmqg==}
    dev: true

  /cookie@0.4.2:
    resolution: {integrity: sha512-aSWTXFzaKWkvHO1Ny/s+ePFpvKsPnjc551iI41v3ny/ow6tBG5Vd+FuqGNhh1LxOmVzOlGUriIlOaokOvhaStA==}
    engines: {node: '>= 0.6'}
    dev: false

  /cross-spawn@7.0.3:
    resolution: {integrity: sha512-iRDPJKUPVEND7dHPO8rkbOnPpyDygcDFtWjpeWNCgy8WP2rXcxXL8TskReQl6OrB2G7+UJrags1q15Fudc7G6w==}
    engines: {node: '>= 8'}
    dependencies:
      path-key: 3.1.1
      shebang-command: 2.0.0
      which: 2.0.2
    dev: true

  /css-background-parser@0.1.0:
    resolution: {integrity: sha512-2EZLisiZQ+7m4wwur/qiYJRniHX4K5Tc9w93MT3AS0WS1u5kaZ4FKXlOTBhOjc+CgEgPiGY+fX1yWD8UwpEqUA==}
    dev: false

  /css-box-shadow@1.0.0-3:
    resolution: {integrity: sha512-9jaqR6e7Ohds+aWwmhe6wILJ99xYQbfmK9QQB9CcMjDbTxPZjwEmUQpU91OG05Xgm8BahT5fW+svbsQGjS/zPg==}
    dev: false

  /css-color-keywords@1.0.0:
    resolution: {integrity: sha512-FyyrDHZKEjXDpNJYvVsV960FiqQyXc/LlYmsxl2BcdMb2WPx0OGRVgTg55rPSyLSNMqP52R9r8geSp7apN3Ofg==}
    engines: {node: '>=4'}
    dev: false

  /css-to-react-native@3.2.0:
    resolution: {integrity: sha512-e8RKaLXMOFii+02mOlqwjbD00KSEKqblnpO9e++1aXS1fPQOpS1YoqdVHBqPjHNoxeF2mimzVqawm2KCbEdtHQ==}
    dependencies:
      camelize: 1.0.1
      css-color-keywords: 1.0.0
      postcss-value-parser: 4.2.0
    dev: false

  /cssesc@3.0.0:
    resolution: {integrity: sha512-/Tb/JcjK111nNScGob5MNtsntNM1aCNUDipB/TkwZFhyDrrE47SOx/18wF2bbjgc3ZzCSKW1T5nt5EbFoAz/Vg==}
    engines: {node: '>=4'}
    hasBin: true
    dev: true

  /csstype@3.1.2:
    resolution: {integrity: sha512-I7K1Uu0MBPzaFKg4nI5Q7Vs2t+3gWWW648spaF+Rg7pI9ds18Ugn+lvg4SHczUdKlHI5LWBXyqfS8+DufyBsgQ==}

  /damerau-levenshtein@1.0.8:
    resolution: {integrity: sha512-sdQSFB7+llfUcQHUQO3+B8ERRj0Oa4w9POWMI/puGtuf7gFywGmkaLCElnudfTiKZV+NvHqL0ifzdrI8Ro7ESA==}
    dev: true

  /debug@3.2.7:
    resolution: {integrity: sha512-CFjzYYAi4ThfiQvizrFQevTTXHtnCqWfe7x1AhgEscTz6ZbLbfoLRLPugTQyBth6f8ZERVUSyWHFD/7Wu4t1XQ==}
    peerDependencies:
      supports-color: '*'
    peerDependenciesMeta:
      supports-color:
        optional: true
    dependencies:
      ms: 2.1.3
    dev: true

  /debug@4.3.4:
    resolution: {integrity: sha512-PRWFHuSU3eDtQJPvnNY7Jcket1j0t5OuOsFzPPzsekD52Zl8qUfFIPEiswXqIvHWGVHOgX+7G/vCNNhehwxfkQ==}
    engines: {node: '>=6.0'}
    peerDependencies:
      supports-color: '*'
    peerDependenciesMeta:
      supports-color:
        optional: true
    dependencies:
      ms: 2.1.2
    dev: true

  /deep-is@0.1.4:
    resolution: {integrity: sha512-oIPzksmTg4/MriiaYGO+okXDT7ztn/w3Eptv/+gSIdMdKsJo0u4CfYNFJPy+4SKMuCqGw2wxnA+URMg3t8a/bQ==}
    dev: true

  /default-browser-id@3.0.0:
    resolution: {integrity: sha512-OZ1y3y0SqSICtE8DE4S8YOE9UZOJ8wO16fKWVP5J1Qz42kV9jcnMVFrEE/noXb/ss3Q4pZIH79kxofzyNNtUNA==}
    engines: {node: '>=12'}
    dependencies:
      bplist-parser: 0.2.0
      untildify: 4.0.0
    dev: true

  /default-browser@4.0.0:
    resolution: {integrity: sha512-wX5pXO1+BrhMkSbROFsyxUm0i/cJEScyNhA4PPxc41ICuv05ZZB/MX28s8aZx6xjmatvebIapF6hLEKEcpneUA==}
    engines: {node: '>=14.16'}
    dependencies:
      bundle-name: 3.0.0
      default-browser-id: 3.0.0
      execa: 7.1.1
      titleize: 3.0.0
    dev: true

  /define-lazy-prop@3.0.0:
    resolution: {integrity: sha512-N+MeXYoqr3pOgn8xfyRPREN7gHakLYjhsHhWGT3fWAiL4IkAt0iDw14QiiEm2bE30c5XX5q0FtAA3CK5f9/BUg==}
    engines: {node: '>=12'}
    dev: true

  /define-properties@1.2.0:
    resolution: {integrity: sha512-xvqAVKGfT1+UAvPwKTVw/njhdQ8ZhXK4lI0bCIuCMrp2up9nPnaDftrLtmpTazqd1o+UY4zgzU+avtMbDP+ldA==}
    engines: {node: '>= 0.4'}
    dependencies:
      has-property-descriptors: 1.0.0
      object-keys: 1.1.1
    dev: true

  /dequal@2.0.3:
    resolution: {integrity: sha512-0je+qPKHEMohvfRTCEo3CrPG6cAzAYgmzKyxRiYSSDkS6eGJdyVJm7WaYA5ECaAD9wLB2T4EEeymA5aFVcYXCA==}
    engines: {node: '>=6'}
    dev: true

  /didyoumean@1.2.2:
    resolution: {integrity: sha512-gxtyfqMg7GKyhQmb056K7M3xszy/myH8w+B4RT+QXBQsvAOdc3XymqDDPHx1BgPgsdAA5SIifona89YtRATDzw==}
    dev: true

  /dir-glob@3.0.1:
    resolution: {integrity: sha512-WkrWp9GR4KXfKGYzOLmTuGVi1UWFfws377n9cc55/tb6DuqyF6pcQ5AbiHEshaDpY9v6oaSr2XCDidGmMwdzIA==}
    engines: {node: '>=8'}
    dependencies:
      path-type: 4.0.0
    dev: true

  /dlv@1.1.3:
    resolution: {integrity: sha512-+HlytyjlPKnIG8XuRG8WvmBP8xs8P71y+SKKS6ZXWoEgLuePxtDoUEiH7WkdePWrQ5JBpE6aoVqfZfJUQkjXwA==}
    dev: true

  /doctrine@2.1.0:
    resolution: {integrity: sha512-35mSku4ZXK0vfCuHEDAwt55dg2jNajHZ1odvF+8SSr82EsZY4QmXfuWso8oEd8zRhVObSN18aM0CjSdoBX7zIw==}
    engines: {node: '>=0.10.0'}
    dependencies:
      esutils: 2.0.3
    dev: true

  /doctrine@3.0.0:
    resolution: {integrity: sha512-yS+Q5i3hBf7GBkd4KG8a7eBNNWNGLTaEwwYWUijIYM7zrlYDM0BFXHjjPWlWZ1Rg7UaddZeIDmi9jF3HmqiQ2w==}
    engines: {node: '>=6.0.0'}
    dependencies:
      esutils: 2.0.3
    dev: true

  /eastasianwidth@0.2.0:
    resolution: {integrity: sha512-I88TYZWc9XiYHRQ4/3c5rjjfgkjhLyW2luGIheGERbNQ6OY7yTybanSpDXZa8y7VUP9YmDcYa+eyq4ca7iLqWA==}
    dev: true

  /electron-to-chromium@1.4.461:
    resolution: {integrity: sha512-1JkvV2sgEGTDXjdsaQCeSwYYuhLRphRpc+g6EHTFELJXEiznLt3/0pZ9JuAOQ5p2rI3YxKTbivtvajirIfhrEQ==}
    dev: true

  /emoji-regex@10.2.1:
    resolution: {integrity: sha512-97g6QgOk8zlDRdgq1WxwgTMgEWGVAQvB5Fdpgc1MkNy56la5SKP9GsMXKDOdqwn90/41a8yPwIGk1Y6WVbeMQA==}
    dev: false

  /emoji-regex@8.0.0:
    resolution: {integrity: sha512-MSjYzcWNOA0ewAHpz0MxpYFvwg6yjy1NG3xteoqz644VCo/RPgnr1/GGt+ic3iJTzQ8Eu3TdM14SawnVUmGE6A==}
    dev: true

  /emoji-regex@9.2.2:
    resolution: {integrity: sha512-L18DaJsXSUk2+42pv8mLs5jJT2hqFkFE4j21wOmgbUqsZ2hL72NsUU785g9RXgo3s0ZNgVl42TiHp3ZtOv/Vyg==}
    dev: true

  /enhanced-resolve@5.15.0:
    resolution: {integrity: sha512-LXYT42KJ7lpIKECr2mAXIaMldcNCh/7E0KBKOu4KSfkHmP+mZmSs+8V5gBAqisWBy0OO4W5Oyys0GO1Y8KtdKg==}
    engines: {node: '>=10.13.0'}
    dependencies:
      graceful-fs: 4.2.11
      tapable: 2.2.1
    dev: true

  /error-ex@1.3.2:
    resolution: {integrity: sha512-7dFHNmqeFSEt2ZBsCriorKnn3Z2pj+fd9kmI6QoWw4//DL+icEBfc0U7qJCisqrTsKTjw4fNFy2pW9OqStD84g==}
    dependencies:
      is-arrayish: 0.2.1
    dev: true

  /es-abstract@1.22.1:
    resolution: {integrity: sha512-ioRRcXMO6OFyRpyzV3kE1IIBd4WG5/kltnzdxSCqoP8CMGs/Li+M1uF5o7lOkZVFjDs+NLesthnF66Pg/0q0Lw==}
    engines: {node: '>= 0.4'}
    dependencies:
      array-buffer-byte-length: 1.0.0
      arraybuffer.prototype.slice: 1.0.1
      available-typed-arrays: 1.0.5
      call-bind: 1.0.2
      es-set-tostringtag: 2.0.1
      es-to-primitive: 1.2.1
      function.prototype.name: 1.1.5
      get-intrinsic: 1.2.1
      get-symbol-description: 1.0.0
      globalthis: 1.0.3
      gopd: 1.0.1
      has: 1.0.3
      has-property-descriptors: 1.0.0
      has-proto: 1.0.1
      has-symbols: 1.0.3
      internal-slot: 1.0.5
      is-array-buffer: 3.0.2
      is-callable: 1.2.7
      is-negative-zero: 2.0.2
      is-regex: 1.1.4
      is-shared-array-buffer: 1.0.2
      is-string: 1.0.7
      is-typed-array: 1.1.10
      is-weakref: 1.0.2
      object-inspect: 1.12.3
      object-keys: 1.1.1
      object.assign: 4.1.4
      regexp.prototype.flags: 1.5.0
      safe-array-concat: 1.0.0
      safe-regex-test: 1.0.0
      string.prototype.trim: 1.2.7
      string.prototype.trimend: 1.0.6
      string.prototype.trimstart: 1.0.6
      typed-array-buffer: 1.0.0
      typed-array-byte-length: 1.0.0
      typed-array-byte-offset: 1.0.0
      typed-array-length: 1.0.4
      unbox-primitive: 1.0.2
      which-typed-array: 1.1.10
    dev: true

  /es-set-tostringtag@2.0.1:
    resolution: {integrity: sha512-g3OMbtlwY3QewlqAiMLI47KywjWZoEytKr8pf6iTC8uJq5bIAH52Z9pnQ8pVL6whrCto53JZDuUIsifGeLorTg==}
    engines: {node: '>= 0.4'}
    dependencies:
      get-intrinsic: 1.2.1
      has: 1.0.3
      has-tostringtag: 1.0.0
    dev: true

  /es-shim-unscopables@1.0.0:
    resolution: {integrity: sha512-Jm6GPcCdC30eMLbZ2x8z2WuRwAws3zTBBKuusffYVUrNj/GVSUAZ+xKMaUpfNDR5IbyNA5LJbaecoUVbmUcB1w==}
    dependencies:
      has: 1.0.3
    dev: true

  /es-to-primitive@1.2.1:
    resolution: {integrity: sha512-QCOllgZJtaUo9miYBcLChTUaHNjJF3PYs1VidD7AwiEj1kYxKeQTctLAezAOH5ZKRH0g2IgPn6KwB4IT8iRpvA==}
    engines: {node: '>= 0.4'}
    dependencies:
      is-callable: 1.2.7
      is-date-object: 1.0.5
      is-symbol: 1.0.4
    dev: true

  /escalade@3.1.1:
    resolution: {integrity: sha512-k0er2gUkLf8O0zKJiAhmkTnJlTvINGv7ygDNPbeIsX/TJjGJZHuh9B2UxbsaEkmlEo9MfhrSzmhIlhRlI2GXnw==}
    engines: {node: '>=6'}
    dev: true

  /escape-html@1.0.3:
    resolution: {integrity: sha512-NiSupZ4OeuGwr68lGIeym/ksIZMJodUGOSCZ/FSnTxcrekbvqrgdUxlJOMpijaKZVjAJrWrGs/6Jy8OMuyj9ow==}
    dev: false

  /escape-string-regexp@1.0.5:
    resolution: {integrity: sha512-vbRorB5FUQWvla16U8R/qgaFIya2qGzwDrNmCZuYKrbdSUMG6I1ZCGQRefkRVhuOkIGVne7BQ35DSfo1qvJqFg==}
    engines: {node: '>=0.8.0'}
    dev: true

  /escape-string-regexp@4.0.0:
    resolution: {integrity: sha512-TtpcNJ3XAzx3Gq8sWRzJaVajRs0uVxA2YAkdb1jm2YkPz4G6egUFAyA3n5vtEIZefPk5Wa4UXbKuS5fKkJWdgA==}
    engines: {node: '>=10'}
    dev: true

  /eslint-config-next@13.4.10(eslint@8.45.0)(typescript@5.1.6):
    resolution: {integrity: sha512-+JjcM6lQmFR5Mw0ORm9o1CR29+z/uajgSfYAPEGIBxOhTHBgCMs7ysuwi72o7LkMmA8E3N7/h09pSGZxs0s85g==}
    peerDependencies:
      eslint: ^7.23.0 || ^8.0.0
      typescript: '>=3.3.1'
    peerDependenciesMeta:
      typescript:
        optional: true
    dependencies:
      '@next/eslint-plugin-next': 13.4.10
      '@rushstack/eslint-patch': 1.3.2
      '@typescript-eslint/parser': 5.62.0(eslint@8.45.0)(typescript@5.1.6)
      eslint: 8.45.0
      eslint-import-resolver-node: 0.3.7
      eslint-import-resolver-typescript: 3.5.5(@typescript-eslint/parser@5.62.0)(eslint-import-resolver-node@0.3.7)(eslint-plugin-import@2.27.5)(eslint@8.45.0)
      eslint-plugin-import: 2.27.5(@typescript-eslint/parser@5.62.0)(eslint-import-resolver-typescript@3.5.5)(eslint@8.45.0)
      eslint-plugin-jsx-a11y: 6.7.1(eslint@8.45.0)
      eslint-plugin-react: 7.32.2(eslint@8.45.0)
      eslint-plugin-react-hooks: 5.0.0-canary-7118f5dd7-20230705(eslint@8.45.0)
      typescript: 5.1.6
    transitivePeerDependencies:
      - eslint-import-resolver-webpack
      - supports-color
    dev: true

  /eslint-config-prettier@8.8.0(eslint@8.45.0):
    resolution: {integrity: sha512-wLbQiFre3tdGgpDv67NQKnJuTlcUVYHas3k+DZCc2U2BadthoEY4B7hLPvAxaqdyOGCzuLfii2fqGph10va7oA==}
    hasBin: true
    peerDependencies:
      eslint: '>=7.0.0'
    dependencies:
      eslint: 8.45.0
    dev: true

  /eslint-import-resolver-node@0.3.7:
    resolution: {integrity: sha512-gozW2blMLJCeFpBwugLTGyvVjNoeo1knonXAcatC6bjPBZitotxdWf7Gimr25N4c0AAOo4eOUfaG82IJPDpqCA==}
    dependencies:
      debug: 3.2.7
      is-core-module: 2.12.1
      resolve: 1.22.2
    transitivePeerDependencies:
      - supports-color
    dev: true

  /eslint-import-resolver-typescript@3.5.5(@typescript-eslint/parser@5.62.0)(eslint-import-resolver-node@0.3.7)(eslint-plugin-import@2.27.5)(eslint@8.45.0):
    resolution: {integrity: sha512-TdJqPHs2lW5J9Zpe17DZNQuDnox4xo2o+0tE7Pggain9Rbc19ik8kFtXdxZ250FVx2kF4vlt2RSf4qlUpG7bhw==}
    engines: {node: ^14.18.0 || >=16.0.0}
    peerDependencies:
      eslint: '*'
      eslint-plugin-import: '*'
    dependencies:
      debug: 4.3.4
      enhanced-resolve: 5.15.0
      eslint: 8.45.0
      eslint-module-utils: 2.8.0(@typescript-eslint/parser@5.62.0)(eslint-import-resolver-node@0.3.7)(eslint-import-resolver-typescript@3.5.5)(eslint@8.45.0)
      eslint-plugin-import: 2.27.5(@typescript-eslint/parser@5.62.0)(eslint-import-resolver-typescript@3.5.5)(eslint@8.45.0)
      get-tsconfig: 4.6.2
      globby: 13.2.2
      is-core-module: 2.12.1
      is-glob: 4.0.3
      synckit: 0.8.5
    transitivePeerDependencies:
      - '@typescript-eslint/parser'
      - eslint-import-resolver-node
      - eslint-import-resolver-webpack
      - supports-color
    dev: true

  /eslint-module-utils@2.8.0(@typescript-eslint/parser@5.62.0)(eslint-import-resolver-node@0.3.7)(eslint-import-resolver-typescript@3.5.5)(eslint@8.45.0):
    resolution: {integrity: sha512-aWajIYfsqCKRDgUfjEXNN/JlrzauMuSEy5sbd7WXbtW3EH6A6MpwEh42c7qD+MqQo9QMJ6fWLAeIJynx0g6OAw==}
    engines: {node: '>=4'}
    peerDependencies:
      '@typescript-eslint/parser': '*'
      eslint: '*'
      eslint-import-resolver-node: '*'
      eslint-import-resolver-typescript: '*'
      eslint-import-resolver-webpack: '*'
    peerDependenciesMeta:
      '@typescript-eslint/parser':
        optional: true
      eslint:
        optional: true
      eslint-import-resolver-node:
        optional: true
      eslint-import-resolver-typescript:
        optional: true
      eslint-import-resolver-webpack:
        optional: true
    dependencies:
      '@typescript-eslint/parser': 5.62.0(eslint@8.45.0)(typescript@5.1.6)
      debug: 3.2.7
      eslint: 8.45.0
      eslint-import-resolver-node: 0.3.7
      eslint-import-resolver-typescript: 3.5.5(@typescript-eslint/parser@5.62.0)(eslint-import-resolver-node@0.3.7)(eslint-plugin-import@2.27.5)(eslint@8.45.0)
    transitivePeerDependencies:
      - supports-color
    dev: true

  /eslint-plugin-import@2.27.5(@typescript-eslint/parser@5.62.0)(eslint-import-resolver-typescript@3.5.5)(eslint@8.45.0):
    resolution: {integrity: sha512-LmEt3GVofgiGuiE+ORpnvP+kAm3h6MLZJ4Q5HCyHADofsb4VzXFsRiWj3c0OFiV+3DWFh0qg3v9gcPlfc3zRow==}
    engines: {node: '>=4'}
    peerDependencies:
      '@typescript-eslint/parser': '*'
      eslint: ^2 || ^3 || ^4 || ^5 || ^6 || ^7.2.0 || ^8
    peerDependenciesMeta:
      '@typescript-eslint/parser':
        optional: true
    dependencies:
      '@typescript-eslint/parser': 5.62.0(eslint@8.45.0)(typescript@5.1.6)
      array-includes: 3.1.6
      array.prototype.flat: 1.3.1
      array.prototype.flatmap: 1.3.1
      debug: 3.2.7
      doctrine: 2.1.0
      eslint: 8.45.0
      eslint-import-resolver-node: 0.3.7
      eslint-module-utils: 2.8.0(@typescript-eslint/parser@5.62.0)(eslint-import-resolver-node@0.3.7)(eslint-import-resolver-typescript@3.5.5)(eslint@8.45.0)
      has: 1.0.3
      is-core-module: 2.12.1
      is-glob: 4.0.3
      minimatch: 3.1.2
      object.values: 1.1.6
      resolve: 1.22.2
      semver: 6.3.1
      tsconfig-paths: 3.14.2
    transitivePeerDependencies:
      - eslint-import-resolver-typescript
      - eslint-import-resolver-webpack
      - supports-color
    dev: true

  /eslint-plugin-jsx-a11y@6.7.1(eslint@8.45.0):
    resolution: {integrity: sha512-63Bog4iIethyo8smBklORknVjB0T2dwB8Mr/hIC+fBS0uyHdYYpzM/Ed+YC8VxTjlXHEWFOdmgwcDn1U2L9VCA==}
    engines: {node: '>=4.0'}
    peerDependencies:
      eslint: ^3 || ^4 || ^5 || ^6 || ^7 || ^8
    dependencies:
      '@babel/runtime': 7.22.6
      aria-query: 5.3.0
      array-includes: 3.1.6
      array.prototype.flatmap: 1.3.1
      ast-types-flow: 0.0.7
      axe-core: 4.7.2
      axobject-query: 3.2.1
      damerau-levenshtein: 1.0.8
      emoji-regex: 9.2.2
      eslint: 8.45.0
      has: 1.0.3
      jsx-ast-utils: 3.3.4
      language-tags: 1.0.5
      minimatch: 3.1.2
      object.entries: 1.1.6
      object.fromentries: 2.0.6
      semver: 6.3.1
    dev: true

  /eslint-plugin-react-hooks@5.0.0-canary-7118f5dd7-20230705(eslint@8.45.0):
    resolution: {integrity: sha512-AZYbMo/NW9chdL7vk6HQzQhT+PvTAEVqWk9ziruUoW2kAOcN5qNyelv70e0F1VNQAbvutOC9oc+xfWycI9FxDw==}
    engines: {node: '>=10'}
    peerDependencies:
      eslint: ^3.0.0 || ^4.0.0 || ^5.0.0 || ^6.0.0 || ^7.0.0 || ^8.0.0-0
    dependencies:
      eslint: 8.45.0
    dev: true

  /eslint-plugin-react@7.32.2(eslint@8.45.0):
    resolution: {integrity: sha512-t2fBMa+XzonrrNkyVirzKlvn5RXzzPwRHtMvLAtVZrt8oxgnTQaYbU6SXTOO1mwQgp1y5+toMSKInnzGr0Knqg==}
    engines: {node: '>=4'}
    peerDependencies:
      eslint: ^3 || ^4 || ^5 || ^6 || ^7 || ^8
    dependencies:
      array-includes: 3.1.6
      array.prototype.flatmap: 1.3.1
      array.prototype.tosorted: 1.1.1
      doctrine: 2.1.0
      eslint: 8.45.0
      estraverse: 5.3.0
      jsx-ast-utils: 3.3.4
      minimatch: 3.1.2
      object.entries: 1.1.6
      object.fromentries: 2.0.6
      object.hasown: 1.1.2
      object.values: 1.1.6
      prop-types: 15.8.1
      resolve: 2.0.0-next.4
      semver: 6.3.1
      string.prototype.matchall: 4.0.8
    dev: true

  /eslint-plugin-unicorn@48.0.0(eslint@8.45.0):
    resolution: {integrity: sha512-8fk/v3p1ro34JSVDBEmtOq6EEQRpMR0iTir79q69KnXFZ6DJyPkT3RAi+ZoTqhQMdDSpGh8BGR68ne1sP5cnAA==}
    engines: {node: '>=16'}
    peerDependencies:
      eslint: '>=8.44.0'
    dependencies:
      '@babel/helper-validator-identifier': 7.22.5
      '@eslint-community/eslint-utils': 4.4.0(eslint@8.45.0)
      ci-info: 3.8.0
      clean-regexp: 1.0.0
      eslint: 8.45.0
      esquery: 1.5.0
      indent-string: 4.0.0
      is-builtin-module: 3.2.1
      jsesc: 3.0.2
      lodash: 4.17.21
      pluralize: 8.0.0
      read-pkg-up: 7.0.1
      regexp-tree: 0.1.27
      regjsparser: 0.10.0
      semver: 7.5.4
      strip-indent: 3.0.0
    dev: true

  /eslint-scope@7.2.1:
    resolution: {integrity: sha512-CvefSOsDdaYYvxChovdrPo/ZGt8d5lrJWleAc1diXRKhHGiTYEI26cvo8Kle/wGnsizoCJjK73FMg1/IkIwiNA==}
    engines: {node: ^12.22.0 || ^14.17.0 || >=16.0.0}
    dependencies:
      esrecurse: 4.3.0
      estraverse: 5.3.0
    dev: true

  /eslint-visitor-keys@3.4.1:
    resolution: {integrity: sha512-pZnmmLwYzf+kWaM/Qgrvpen51upAktaaiI01nsJD/Yr3lMOdNtq0cxkrrg16w64VtisN6okbs7Q8AfGqj4c9fA==}
    engines: {node: ^12.22.0 || ^14.17.0 || >=16.0.0}
    dev: true

  /eslint@8.45.0:
    resolution: {integrity: sha512-pd8KSxiQpdYRfYa9Wufvdoct3ZPQQuVuU5O6scNgMuOMYuxvH0IGaYK0wUFjo4UYYQQCUndlXiMbnxopwvvTiw==}
    engines: {node: ^12.22.0 || ^14.17.0 || >=16.0.0}
    hasBin: true
    dependencies:
      '@eslint-community/eslint-utils': 4.4.0(eslint@8.45.0)
      '@eslint-community/regexpp': 4.5.1
      '@eslint/eslintrc': 2.1.0
      '@eslint/js': 8.44.0
      '@humanwhocodes/config-array': 0.11.10
      '@humanwhocodes/module-importer': 1.0.1
      '@nodelib/fs.walk': 1.2.8
      ajv: 6.12.6
      chalk: 4.1.2
      cross-spawn: 7.0.3
      debug: 4.3.4
      doctrine: 3.0.0
      escape-string-regexp: 4.0.0
      eslint-scope: 7.2.1
      eslint-visitor-keys: 3.4.1
      espree: 9.6.1
      esquery: 1.5.0
      esutils: 2.0.3
      fast-deep-equal: 3.1.3
      file-entry-cache: 6.0.1
      find-up: 5.0.0
      glob-parent: 6.0.2
      globals: 13.20.0
      graphemer: 1.4.0
      ignore: 5.2.4
      imurmurhash: 0.1.4
      is-glob: 4.0.3
      is-path-inside: 3.0.3
      js-yaml: 4.1.0
      json-stable-stringify-without-jsonify: 1.0.1
      levn: 0.4.1
      lodash.merge: 4.6.2
      minimatch: 3.1.2
      natural-compare: 1.4.0
      optionator: 0.9.3
      strip-ansi: 6.0.1
      text-table: 0.2.0
    transitivePeerDependencies:
      - supports-color
    dev: true

  /espree@9.6.1:
    resolution: {integrity: sha512-oruZaFkjorTpF32kDSI5/75ViwGeZginGGy2NoOSg3Q9bnwlnmDm4HLnkl0RE3n+njDXR037aY1+x58Z/zFdwQ==}
    engines: {node: ^12.22.0 || ^14.17.0 || >=16.0.0}
    dependencies:
      acorn: 8.10.0
      acorn-jsx: 5.3.2(acorn@8.10.0)
      eslint-visitor-keys: 3.4.1
    dev: true

  /esquery@1.5.0:
    resolution: {integrity: sha512-YQLXUplAwJgCydQ78IMJywZCceoqk1oH01OERdSAJc/7U2AylwjhSCLDEtqwg811idIS/9fIU5GjG73IgjKMVg==}
    engines: {node: '>=0.10'}
    dependencies:
      estraverse: 5.3.0
    dev: true

  /esrecurse@4.3.0:
    resolution: {integrity: sha512-KmfKL3b6G+RXvP8N1vr3Tq1kL/oCFgn2NYXEtqP8/L3pKapUA4G8cFVaoF3SU323CD4XypR/ffioHmkti6/Tag==}
    engines: {node: '>=4.0'}
    dependencies:
      estraverse: 5.3.0
    dev: true

  /estraverse@5.3.0:
    resolution: {integrity: sha512-MMdARuVEQziNTeJD8DgMqmhwR11BRQ/cBP+pLtYdSTnf3MIO8fFeiINEbX36ZdNlfU/7A9f3gUw49B3oQsvwBA==}
    engines: {node: '>=4.0'}
    dev: true

  /esutils@2.0.3:
    resolution: {integrity: sha512-kVscqXk4OCp68SZ0dkgEKVi6/8ij300KBWTJq32P/dYeWTSwK41WyTxalN1eRmA5Z9UU/LX9D7FWSmV9SAYx6g==}
    engines: {node: '>=0.10.0'}
    dev: true

  /execa@5.1.1:
    resolution: {integrity: sha512-8uSpZZocAZRBAPIEINJj3Lo9HyGitllczc27Eh5YYojjMFMn8yHMDMaUHE2Jqfq05D/wucwI4JGURyXt1vchyg==}
    engines: {node: '>=10'}
    dependencies:
      cross-spawn: 7.0.3
      get-stream: 6.0.1
      human-signals: 2.1.0
      is-stream: 2.0.1
      merge-stream: 2.0.0
      npm-run-path: 4.0.1
      onetime: 5.1.2
      signal-exit: 3.0.7
      strip-final-newline: 2.0.0
    dev: true

  /execa@7.1.1:
    resolution: {integrity: sha512-wH0eMf/UXckdUYnO21+HDztteVv05rq2GXksxT4fCGeHkBhw1DROXh40wcjMcRqDOWE7iPJ4n3M7e2+YFP+76Q==}
    engines: {node: ^14.18.0 || ^16.14.0 || >=18.0.0}
    dependencies:
      cross-spawn: 7.0.3
      get-stream: 6.0.1
      human-signals: 4.3.1
      is-stream: 3.0.0
      merge-stream: 2.0.0
      npm-run-path: 5.1.0
      onetime: 6.0.0
      signal-exit: 3.0.7
      strip-final-newline: 3.0.0
    dev: true

  /fast-deep-equal@3.1.3:
    resolution: {integrity: sha512-f3qQ9oQy9j2AhBe/H9VC91wLmKBCCU/gDOnKNAYG5hswO7BLKj09Hc5HYNz9cGI++xlpDCIgDaitVs03ATR84Q==}
    dev: true

  /fast-glob@3.3.0:
    resolution: {integrity: sha512-ChDuvbOypPuNjO8yIDf36x7BlZX1smcUMTTcyoIjycexOxd6DFsKsg21qVBzEmr3G7fUKIRy2/psii+CIUt7FA==}
    engines: {node: '>=8.6.0'}
    dependencies:
      '@nodelib/fs.stat': 2.0.5
      '@nodelib/fs.walk': 1.2.8
      glob-parent: 5.1.2
      merge2: 1.4.1
      micromatch: 4.0.5
    dev: true

  /fast-json-stable-stringify@2.1.0:
    resolution: {integrity: sha512-lhd/wF+Lk98HZoTCtlVraHtfh5XYijIjalXck7saUtuanSDyLMxnHhSXEDJqHxD7msR8D0uCmqlkwjCV8xvwHw==}
    dev: true

  /fast-levenshtein@2.0.6:
    resolution: {integrity: sha512-DCXu6Ifhqcks7TZKY3Hxp3y6qphY5SJZmrWMDrKcERSOXWQdMhU9Ig/PYrzyw/ul9jOIyh0N4M0tbC5hodg8dw==}
    dev: true

  /fastq@1.15.0:
    resolution: {integrity: sha512-wBrocU2LCXXa+lWBt8RoIRD89Fi8OdABODa/kEnyeyjS5aZO5/GNvI5sEINADqP/h8M29UHTHUb53sUu5Ihqdw==}
    dependencies:
      reusify: 1.0.4
    dev: true

  /fflate@0.7.4:
    resolution: {integrity: sha512-5u2V/CDW15QM1XbbgS+0DfPxVB+jUKhWEKuuFuHncbk3tEEqzmoXL+2KyOFuKGqOnmdIy0/davWF1CkuwtibCw==}
    dev: false

  /file-entry-cache@6.0.1:
    resolution: {integrity: sha512-7Gps/XWymbLk2QLYK4NzpMOrYjMhdIxXuIvy2QBsLE6ljuodKvdkWs/cpyJJ3CVIVpH0Oi1Hvg1ovbMzLdFBBg==}
    engines: {node: ^10.12.0 || >=12.0.0}
    dependencies:
      flat-cache: 3.0.4
    dev: true

  /fill-range@7.0.1:
    resolution: {integrity: sha512-qOo9F+dMUmC2Lcb4BbVvnKJxTPjCm+RRpe4gDuGrzkL7mEVl/djYSu2OdQ2Pa302N4oqkSg9ir6jaLWJ2USVpQ==}
    engines: {node: '>=8'}
    dependencies:
      to-regex-range: 5.0.1
    dev: true

  /find-up@4.1.0:
    resolution: {integrity: sha512-PpOwAdQ/YlXQ2vj8a3h8IipDuYRi3wceVQQGYWxNINccq40Anw7BlsEXCMbt1Zt+OLA6Fq9suIpIWD0OsnISlw==}
    engines: {node: '>=8'}
    dependencies:
      locate-path: 5.0.0
      path-exists: 4.0.0
    dev: true

  /find-up@5.0.0:
    resolution: {integrity: sha512-78/PXT1wlLLDgTzDs7sjq9hzz0vXD+zn+7wypEe4fXQxCmdmqfGsEPQxmiCSQI3ajFV91bVSsvNtrJRiW6nGng==}
    engines: {node: '>=10'}
    dependencies:
      locate-path: 6.0.0
      path-exists: 4.0.0
    dev: true

  /flat-cache@3.0.4:
    resolution: {integrity: sha512-dm9s5Pw7Jc0GvMYbshN6zchCA9RgQlzzEZX3vylR9IqFfS8XciblUXOKfW6SiuJ0e13eDYZoZV5wdrev7P3Nwg==}
    engines: {node: ^10.12.0 || >=12.0.0}
    dependencies:
      flatted: 3.2.7
      rimraf: 3.0.2
    dev: true

  /flatted@3.2.7:
    resolution: {integrity: sha512-5nqDSxl8nn5BSNxyR3n4I6eDmbolI6WT+QqR547RwxQapgjQBmtktdP+HTBb/a/zLsbzERTONyUB5pefh5TtjQ==}
    dev: true

  /for-each@0.3.3:
    resolution: {integrity: sha512-jqYfLp7mo9vIyQf8ykW2v7A+2N4QjeCeI5+Dz9XraiO1ign81wjiH7Fb9vSOWvQfNtmSa4H2RoQTrrXivdUZmw==}
    dependencies:
      is-callable: 1.2.7
    dev: true

  /fraction.js@4.2.0:
    resolution: {integrity: sha512-MhLuK+2gUcnZe8ZHlaaINnQLl0xRIGRfcGk2yl8xoQAfHrSsL3rYu6FCmBdkdbhc9EPlwyGHewaRsvwRMJtAlA==}
    dev: true

  /fs.realpath@1.0.0:
    resolution: {integrity: sha512-OO0pH2lK6a0hZnAdau5ItzHPI6pUlvI7jMVnxUQRtw4owF2wk8lOSabtGDCTP4Ggrg2MbGnWO9X8K1t4+fGMDw==}
    dev: true

  /fsevents@2.3.2:
    resolution: {integrity: sha512-xiqMQR4xAeHTuB9uWm+fFRcIOgKBMiOBP+eXiyT7jsgVCq1bkVygt00oASowB7EdtpOHaaPgKt812P9ab+DDKA==}
    engines: {node: ^8.16.0 || ^10.6.0 || >=11.0.0}
    os: [darwin]
    requiresBuild: true
    dev: true
    optional: true

  /function-bind@1.1.1:
    resolution: {integrity: sha512-yIovAzMX49sF8Yl58fSCWJ5svSLuaibPxXQJFLmBObTuCr0Mf1KiPopGM9NiFjiYBCbfaa2Fh6breQ6ANVTI0A==}
    dev: true

  /function.prototype.name@1.1.5:
    resolution: {integrity: sha512-uN7m/BzVKQnCUF/iW8jYea67v++2u7m5UgENbHRtdDVclOUP+FMPlCNdmk0h/ysGyo2tavMJEDqJAkJdRa1vMA==}
    engines: {node: '>= 0.4'}
    dependencies:
      call-bind: 1.0.2
      define-properties: 1.2.0
      es-abstract: 1.22.1
      functions-have-names: 1.2.3
    dev: true

  /functions-have-names@1.2.3:
    resolution: {integrity: sha512-xckBUXyTIqT97tq2x2AMb+g163b5JFysYk0x4qxNFwbfQkmNZoiRHb6sPzI9/QV33WeuvVYBUIiD4NzNIyqaRQ==}
    dev: true

  /get-intrinsic@1.2.1:
    resolution: {integrity: sha512-2DcsyfABl+gVHEfCOaTrWgyt+tb6MSEGmKq+kI5HwLbIYgjgmMcV8KQ41uaKz1xxUcn9tJtgFbQUEVcEbd0FYw==}
    dependencies:
      function-bind: 1.1.1
      has: 1.0.3
      has-proto: 1.0.1
      has-symbols: 1.0.3
    dev: true

  /get-stream@6.0.1:
    resolution: {integrity: sha512-ts6Wi+2j3jQjqi70w5AlN8DFnkSwC+MqmxEzdEALB2qXZYV3X/b1CTfgPLGJNMeAWxdPfU8FO1ms3NUfaHCPYg==}
    engines: {node: '>=10'}
    dev: true

  /get-symbol-description@1.0.0:
    resolution: {integrity: sha512-2EmdH1YvIQiZpltCNgkuiUnyukzxM/R6NDJX31Ke3BG1Nq5b0S2PhX59UKi9vZpPDQVdqn+1IcaAwnzTT5vCjw==}
    engines: {node: '>= 0.4'}
    dependencies:
      call-bind: 1.0.2
      get-intrinsic: 1.2.1
    dev: true

  /get-tsconfig@4.6.2:
    resolution: {integrity: sha512-E5XrT4CbbXcXWy+1jChlZmrmCwd5KGx502kDCXJJ7y898TtWW9FwoG5HfOLVRKmlmDGkWN2HM9Ho+/Y8F0sJDg==}
    dependencies:
      resolve-pkg-maps: 1.0.0
    dev: true

  /glob-parent@5.1.2:
    resolution: {integrity: sha512-AOIgSQCepiJYwP3ARnGx+5VnTu2HBYdzbGP45eLw1vr3zB3vZLeyed1sC9hnbcOc9/SrMyM5RPQrkGz4aS9Zow==}
    engines: {node: '>= 6'}
    dependencies:
      is-glob: 4.0.3
    dev: true

  /glob-parent@6.0.2:
    resolution: {integrity: sha512-XxwI8EOhVQgWp6iDL+3b0r86f4d6AX6zSU55HfB4ydCEuXLXc5FcYeOu+nnGftS4TEju/11rt4KJPTMgbfmv4A==}
    engines: {node: '>=10.13.0'}
    dependencies:
      is-glob: 4.0.3
    dev: true

  /glob-to-regexp@0.4.1:
    resolution: {integrity: sha512-lkX1HJXwyMcprw/5YUZc2s7DrpAiHB21/V+E1rHUrVNokkvB6bqMzT0VfV6/86ZNabt1k14YOIaT7nDvOX3Iiw==}
    dev: false

  /glob@7.1.6:
    resolution: {integrity: sha512-LwaxwyZ72Lk7vZINtNNrywX0ZuLyStrdDtabefZKAY5ZGJhVtgdznluResxNmPitE0SAO+O26sWTHeKSI2wMBA==}
    dependencies:
      fs.realpath: 1.0.0
      inflight: 1.0.6
      inherits: 2.0.4
      minimatch: 3.1.2
      once: 1.4.0
      path-is-absolute: 1.0.1
    dev: true

  /glob@7.1.7:
    resolution: {integrity: sha512-OvD9ENzPLbegENnYP5UUfJIirTg4+XwMWGaQfQTY0JenxNvvIKP3U3/tAQSPIu/lHxXYSZmpXlUHeqAIdKzBLQ==}
    dependencies:
      fs.realpath: 1.0.0
      inflight: 1.0.6
      inherits: 2.0.4
      minimatch: 3.1.2
      once: 1.4.0
      path-is-absolute: 1.0.1
    dev: true

  /glob@7.2.3:
    resolution: {integrity: sha512-nFR0zLpU2YCaRxwoCJvL6UvCH2JFyFVIvwTLsIf21AuHlMskA1hhTdk+LlYJtOlYt9v6dvszD2BGRqBL+iQK9Q==}
    dependencies:
      fs.realpath: 1.0.0
      inflight: 1.0.6
      inherits: 2.0.4
      minimatch: 3.1.2
      once: 1.4.0
      path-is-absolute: 1.0.1
    dev: true

  /globals@13.20.0:
    resolution: {integrity: sha512-Qg5QtVkCy/kv3FUSlu4ukeZDVf9ee0iXLAUYX13gbR17bnejFTzr4iS9bY7kwCf1NztRNm1t91fjOiyx4CSwPQ==}
    engines: {node: '>=8'}
    dependencies:
      type-fest: 0.20.2
    dev: true

  /globalthis@1.0.3:
    resolution: {integrity: sha512-sFdI5LyBiNTHjRd7cGPWapiHWMOXKyuBNX/cWJ3NfzrZQVa8GI/8cofCl74AOVqq9W5kNmguTIzJ/1s2gyI9wA==}
    engines: {node: '>= 0.4'}
    dependencies:
      define-properties: 1.2.0
    dev: true

  /globby@11.1.0:
    resolution: {integrity: sha512-jhIXaOzy1sb8IyocaruWSn1TjmnBVs8Ayhcy83rmxNJ8q2uWKCAj3CnJY+KpGSXCueAPc0i05kVvVKtP1t9S3g==}
    engines: {node: '>=10'}
    dependencies:
      array-union: 2.1.0
      dir-glob: 3.0.1
      fast-glob: 3.3.0
      ignore: 5.2.4
      merge2: 1.4.1
      slash: 3.0.0
    dev: true

  /globby@13.2.2:
    resolution: {integrity: sha512-Y1zNGV+pzQdh7H39l9zgB4PJqjRNqydvdYCDG4HFXM4XuvSaQQlEc91IU1yALL8gUTDomgBAfz3XJdmUS+oo0w==}
    engines: {node: ^12.20.0 || ^14.13.1 || >=16.0.0}
    dependencies:
      dir-glob: 3.0.1
      fast-glob: 3.3.0
      ignore: 5.2.4
      merge2: 1.4.1
      slash: 4.0.0
    dev: true

  /gopd@1.0.1:
    resolution: {integrity: sha512-d65bNlIadxvpb/A2abVdlqKqV563juRnZ1Wtk6s1sIR8uNsXR70xqIzVqxVf1eTqDunwT2MkczEeaezCKTZhwA==}
    dependencies:
      get-intrinsic: 1.2.1
    dev: true

  /graceful-fs@4.2.11:
    resolution: {integrity: sha512-RbJ5/jmFcNNCcDV5o9eTnBLJ/HszWV0P73bc+Ff4nS/rJj+YaS6IGyiOL0VoBYX+l1Wrl3k63h/KrH+nhJ0XvQ==}

  /graphemer@1.4.0:
    resolution: {integrity: sha512-EtKwoO6kxCL9WO5xipiHTZlSzBm7WLT627TqC/uVRd0HKmq8NXyebnNYxDoBi7wt8eTWrUrKXCOVaFq9x1kgag==}
    dev: true

  /has-bigints@1.0.2:
    resolution: {integrity: sha512-tSvCKtBr9lkF0Ex0aQiP9N+OpV4zi2r/Nee5VkRDbaqv35RLYMzbwQfFSZZH0kR+Rd6302UJZ2p/bJCEoR3VoQ==}
    dev: true

  /has-flag@3.0.0:
    resolution: {integrity: sha512-sKJf1+ceQBr4SMkvQnBDNDtf4TXpVhVGateu0t918bl30FnbE2m4vNLX+VWe/dpjlb+HugGYzW7uQXH98HPEYw==}
    engines: {node: '>=4'}
    dev: true

  /has-flag@4.0.0:
    resolution: {integrity: sha512-EykJT/Q1KjTWctppgIAgfSO0tKVuZUjhgMr17kqTumMl6Afv3EISleU7qZUzoXDFTAHTDC4NOoG/ZxU3EvlMPQ==}
    engines: {node: '>=8'}
    dev: true

  /has-property-descriptors@1.0.0:
    resolution: {integrity: sha512-62DVLZGoiEBDHQyqG4w9xCuZ7eJEwNmJRWw2VY84Oedb7WFcA27fiEVe8oUQx9hAUJ4ekurquucTGwsyO1XGdQ==}
    dependencies:
      get-intrinsic: 1.2.1
    dev: true

  /has-proto@1.0.1:
    resolution: {integrity: sha512-7qE+iP+O+bgF9clE5+UoBFzE65mlBiVj3tKCrlNQ0Ogwm0BjpT/gK4SlLYDMybDh5I3TCTKnPPa0oMG7JDYrhg==}
    engines: {node: '>= 0.4'}
    dev: true

  /has-symbols@1.0.3:
    resolution: {integrity: sha512-l3LCuF6MgDNwTDKkdYGEihYjt5pRPbEg46rtlmnSPlUbgmB8LOIrKJbYYFBSbnPaJexMKtiPO8hmeRjRz2Td+A==}
    engines: {node: '>= 0.4'}
    dev: true

  /has-tostringtag@1.0.0:
    resolution: {integrity: sha512-kFjcSNhnlGV1kyoGk7OXKSawH5JOb/LzUc5w9B02hOTO0dfFRjbHQKvg1d6cf3HbeUmtU9VbbV3qzZ2Teh97WQ==}
    engines: {node: '>= 0.4'}
    dependencies:
      has-symbols: 1.0.3
    dev: true

  /has@1.0.3:
    resolution: {integrity: sha512-f2dvO0VU6Oej7RkWJGrehjbzMAjFp5/VKPp5tTpWIV4JHHZK1/BxbFRtf/siA2SWTe09caDmVtYYzWEIbBS4zw==}
    engines: {node: '>= 0.4.0'}
    dependencies:
      function-bind: 1.1.1
    dev: true

  /hex-rgb@4.3.0:
    resolution: {integrity: sha512-Ox1pJVrDCyGHMG9CFg1tmrRUMRPRsAWYc/PinY0XzJU4K7y7vjNoLKIQ7BR5UJMCxNN8EM1MNDmHWA/B3aZUuw==}
    engines: {node: '>=6'}
    dev: false

  /hoist-non-react-statics@3.3.2:
    resolution: {integrity: sha512-/gGivxi8JPKWNm/W0jSmzcMPpfpPLc3dY/6GxhX2hQ9iGj3aDfklV4ET7NjKpSinLpJ5vafa9iiGIEZg10SfBw==}
    dependencies:
      react-is: 16.13.1
    dev: false

  /hosted-git-info@2.8.9:
    resolution: {integrity: sha512-mxIDAb9Lsm6DoOJ7xH+5+X4y1LU/4Hi50L9C5sIswK3JzULS4bwk1FvjdBgvYR4bzT4tuUQiC15FE2f5HbLvYw==}
    dev: true

  /human-signals@2.1.0:
    resolution: {integrity: sha512-B4FFZ6q/T2jhhksgkbEW3HBvWIfDW85snkQgawt07S7J5QXTk6BkNV+0yAeZrM5QpMAdYlocGoljn0sJ/WQkFw==}
    engines: {node: '>=10.17.0'}
    dev: true

  /human-signals@4.3.1:
    resolution: {integrity: sha512-nZXjEF2nbo7lIw3mgYjItAfgQXog3OjJogSbKa2CQIIvSGWcKgeJnQlNXip6NglNzYH45nSRiEVimMvYL8DDqQ==}
    engines: {node: '>=14.18.0'}
    dev: true

  /husky@8.0.3:
    resolution: {integrity: sha512-+dQSyqPh4x1hlO1swXBiNb2HzTDN1I2IGLQx1GrBuiqFJfoMrnZWwVmatvSiO+Iz8fBUnf+lekwNo4c2LlXItg==}
    engines: {node: '>=14'}
    hasBin: true
    dev: true

  /ignore@5.2.4:
    resolution: {integrity: sha512-MAb38BcSbH0eHNBxn7ql2NH/kX33OkB3lZ1BNdh7ENeRChHTYsTvWrMubiIAMNS2llXEEgZ1MUOBtXChP3kaFQ==}
    engines: {node: '>= 4'}
    dev: true

  /import-fresh@3.3.0:
    resolution: {integrity: sha512-veYYhQa+D1QBKznvhUHxb8faxlrwUnxseDAbAp457E0wLNio2bOSKnjYDhMj+YiAq61xrMGhQk9iXVk5FzgQMw==}
    engines: {node: '>=6'}
    dependencies:
      parent-module: 1.0.1
      resolve-from: 4.0.0
    dev: true

  /imurmurhash@0.1.4:
    resolution: {integrity: sha512-JmXMZ6wuvDmLiHEml9ykzqO6lwFbof0GG4IkcGaENdCRDDmMVnny7s5HsIgHCbaq0w2MyPhDqkhTUgS2LU2PHA==}
    engines: {node: '>=0.8.19'}
    dev: true

  /indent-string@4.0.0:
    resolution: {integrity: sha512-EdDDZu4A2OyIK7Lr/2zG+w5jmbuk1DVBnEwREQvBzspBJkCEbRa8GxU1lghYcaGJCnRWibjDXlq779X1/y5xwg==}
    engines: {node: '>=8'}
    dev: true

  /inflight@1.0.6:
    resolution: {integrity: sha512-k92I/b08q4wvFscXCLvqfsHCrjrF7yiXsQuIVvVE7N82W3+aqpzuUdBbfhWcy/FZR3/4IgflMgKLOsvPDrGCJA==}
    dependencies:
      once: 1.4.0
      wrappy: 1.0.2
    dev: true

  /inherits@2.0.4:
    resolution: {integrity: sha512-k/vGaX4/Yla3WzyMCvTQOXYeIHvqOKtnqBduzTHpzpQZzAskKMhZ2K+EnBiSM9zGSoIFeMpXKxa4dYeZIQqewQ==}
    dev: true

  /internal-slot@1.0.5:
    resolution: {integrity: sha512-Y+R5hJrzs52QCG2laLn4udYVnxsfny9CpOhNhUvk/SSSVyF6T27FzRbF0sroPidSu3X8oEAkOn2K804mjpt6UQ==}
    engines: {node: '>= 0.4'}
    dependencies:
      get-intrinsic: 1.2.1
      has: 1.0.3
      side-channel: 1.0.4
    dev: true

  /is-array-buffer@3.0.2:
    resolution: {integrity: sha512-y+FyyR/w8vfIRq4eQcM1EYgSTnmHXPqaF+IgzgraytCFq5Xh8lllDVmAZolPJiZttZLeFSINPYMaEJ7/vWUa1w==}
    dependencies:
      call-bind: 1.0.2
      get-intrinsic: 1.2.1
      is-typed-array: 1.1.10
    dev: true

  /is-arrayish@0.2.1:
    resolution: {integrity: sha512-zz06S8t0ozoDXMG+ube26zeCTNXcKIPJZJi8hBrF4idCLms4CG9QtK7qBl1boi5ODzFpjswb5JPmHCbMpjaYzg==}
    dev: true

  /is-bigint@1.0.4:
    resolution: {integrity: sha512-zB9CruMamjym81i2JZ3UMn54PKGsQzsJeo6xvN3HJJ4CAsQNB6iRutp2To77OfCNuoxspsIhzaPoO1zyCEhFOg==}
    dependencies:
      has-bigints: 1.0.2
    dev: true

  /is-binary-path@2.1.0:
    resolution: {integrity: sha512-ZMERYes6pDydyuGidse7OsHxtbI7WVeUEozgR/g7rd0xUimYNlvZRE/K2MgZTjWy725IfelLeVcEM97mmtRGXw==}
    engines: {node: '>=8'}
    dependencies:
      binary-extensions: 2.2.0
    dev: true

  /is-boolean-object@1.1.2:
    resolution: {integrity: sha512-gDYaKHJmnj4aWxyj6YHyXVpdQawtVLHU5cb+eztPGczf6cjuTdwve5ZIEfgXqH4e57An1D1AKf8CZ3kYrQRqYA==}
    engines: {node: '>= 0.4'}
    dependencies:
      call-bind: 1.0.2
      has-tostringtag: 1.0.0
    dev: true

  /is-builtin-module@3.2.1:
    resolution: {integrity: sha512-BSLE3HnV2syZ0FK0iMA/yUGplUeMmNz4AW5fnTunbCIqZi4vG3WjJT9FHMy5D69xmAYBHXQhJdALdpwVxV501A==}
    engines: {node: '>=6'}
    dependencies:
      builtin-modules: 3.3.0
    dev: true

  /is-callable@1.2.7:
    resolution: {integrity: sha512-1BC0BVFhS/p0qtw6enp8e+8OD0UrK0oFLztSjNzhcKA3WDuJxxAPXzPuPtKkjEY9UUoEWlX/8fgKeu2S8i9JTA==}
    engines: {node: '>= 0.4'}
    dev: true

  /is-core-module@2.12.1:
    resolution: {integrity: sha512-Q4ZuBAe2FUsKtyQJoQHlvP8OvBERxO3jEmy1I7hcRXcJBGGHFh/aJBswbXuS9sgrDH2QUO8ilkwNPHvHMd8clg==}
    dependencies:
      has: 1.0.3
    dev: true

  /is-date-object@1.0.5:
    resolution: {integrity: sha512-9YQaSxsAiSwcvS33MBk3wTCVnWK+HhF8VZR2jRxehM16QcVOdHqPn4VPHmRK4lSr38n9JriurInLcP90xsYNfQ==}
    engines: {node: '>= 0.4'}
    dependencies:
      has-tostringtag: 1.0.0
    dev: true

  /is-docker@2.2.1:
    resolution: {integrity: sha512-F+i2BKsFrH66iaUFc0woD8sLy8getkwTwtOBjvs56Cx4CgJDeKQeqfz8wAYiSb8JOprWhHH5p77PbmYCvvUuXQ==}
    engines: {node: '>=8'}
    hasBin: true
    dev: true

  /is-docker@3.0.0:
    resolution: {integrity: sha512-eljcgEDlEns/7AXFosB5K/2nCM4P7FQPkGc/DWLy5rmFEWvZayGrik1d9/QIY5nJ4f9YsVvBkA6kJpHn9rISdQ==}
    engines: {node: ^12.20.0 || ^14.13.1 || >=16.0.0}
    hasBin: true
    dev: true

  /is-empty-iterable@3.0.0:
    resolution: {integrity: sha512-ZXVNGZrRvda9spnGVME3nTYTyDNjCTrmRy3DfDjBaMQ7aftcPsy/vkJoLL47IwcAbgioIfGvjQJWdit8GiggPg==}
    engines: {node: '>=12'}
    dev: false

  /is-extglob@2.1.1:
    resolution: {integrity: sha512-SbKbANkN603Vi4jEZv49LeVJMn4yGwsbzZworEoyEiutsN3nJYdbO36zfhGJ6QEDpOZIFkDtnq5JRxmvl3jsoQ==}
    engines: {node: '>=0.10.0'}
    dev: true

  /is-fullwidth-code-point@3.0.0:
    resolution: {integrity: sha512-zymm5+u+sCsSWyD9qNaejV3DFvhCKclKdizYaJUuHA83RLjb7nSuGnddCHGv0hk+KY7BMAlsWeK4Ueg6EV6XQg==}
    engines: {node: '>=8'}
    dev: true

  /is-fullwidth-code-point@4.0.0:
    resolution: {integrity: sha512-O4L094N2/dZ7xqVdrXhh9r1KODPJpFms8B5sGdJLPy664AgvXsreZUyCQQNItZRDlYug4xStLjNp/sz3HvBowQ==}
    engines: {node: '>=12'}
    dev: true

  /is-glob@4.0.3:
    resolution: {integrity: sha512-xelSayHH36ZgE7ZWhli7pW34hNbNl8Ojv5KVmkJD4hBdD3th8Tfk9vYasLM+mXWOZhFkgZfxhLSnrwRr4elSSg==}
    engines: {node: '>=0.10.0'}
    dependencies:
      is-extglob: 2.1.1
    dev: true

  /is-inside-container@1.0.0:
    resolution: {integrity: sha512-KIYLCCJghfHZxqjYBE7rEy0OBuTd5xCHS7tHVgvCLkx7StIoaxwNW3hCALgEUjFfeRk+MG/Qxmp/vtETEF3tRA==}
    engines: {node: '>=14.16'}
    hasBin: true
    dependencies:
      is-docker: 3.0.0
    dev: true

  /is-negative-zero@2.0.2:
    resolution: {integrity: sha512-dqJvarLawXsFbNDeJW7zAz8ItJ9cd28YufuuFzh0G8pNHjJMnY08Dv7sYX2uF5UpQOwieAeOExEYAWWfu7ZZUA==}
    engines: {node: '>= 0.4'}
    dev: true

  /is-number-object@1.0.7:
    resolution: {integrity: sha512-k1U0IRzLMo7ZlYIfzRu23Oh6MiIFasgpb9X76eqfFZAqwH44UI4KTBvBYIZ1dSL9ZzChTB9ShHfLkR4pdW5krQ==}
    engines: {node: '>= 0.4'}
    dependencies:
      has-tostringtag: 1.0.0
    dev: true

  /is-number@7.0.0:
    resolution: {integrity: sha512-41Cifkg6e8TylSpdtTpeLVMqvSBEVzTttHvERD741+pnZ8ANv0004MRL43QKPDlK9cGvNp6NZWZUBlbGXYxxng==}
    engines: {node: '>=0.12.0'}
    dev: true

  /is-path-inside@3.0.3:
    resolution: {integrity: sha512-Fd4gABb+ycGAmKou8eMftCupSir5lRxqf4aD/vd0cD2qc4HL07OjCeuHMr8Ro4CoMaeCKDB0/ECBOVWjTwUvPQ==}
    engines: {node: '>=8'}
    dev: true

  /is-regex@1.1.4:
    resolution: {integrity: sha512-kvRdxDsxZjhzUX07ZnLydzS1TU/TJlTUHHY4YLL87e37oUA49DfkLqgy+VjFocowy29cKvcSiu+kIv728jTTVg==}
    engines: {node: '>= 0.4'}
    dependencies:
      call-bind: 1.0.2
      has-tostringtag: 1.0.0
    dev: true

  /is-shared-array-buffer@1.0.2:
    resolution: {integrity: sha512-sqN2UDu1/0y6uvXyStCOzyhAjCSlHceFoMKJW8W9EU9cvic/QdsZ0kEU93HEy3IUEFZIiH/3w+AH/UQbPHNdhA==}
    dependencies:
      call-bind: 1.0.2
    dev: true

  /is-stream@2.0.1:
    resolution: {integrity: sha512-hFoiJiTl63nn+kstHGBtewWSKnQLpyb155KHheA1l39uvtO9nWIop1p3udqPcUd/xbF1VLMO4n7OI6p7RbngDg==}
    engines: {node: '>=8'}
    dev: true

  /is-stream@3.0.0:
    resolution: {integrity: sha512-LnQR4bZ9IADDRSkvpqMGvt/tEJWclzklNgSw48V5EAaAeDd6qGvN8ei6k5p0tvxSR171VmGyHuTiAOfxAbr8kA==}
    engines: {node: ^12.20.0 || ^14.13.1 || >=16.0.0}
    dev: true

  /is-string@1.0.7:
    resolution: {integrity: sha512-tE2UXzivje6ofPW7l23cjDOMa09gb7xlAqG6jG5ej6uPV32TlWP3NKPigtaGeHNu9fohccRYvIiZMfOOnOYUtg==}
    engines: {node: '>= 0.4'}
    dependencies:
      has-tostringtag: 1.0.0
    dev: true

  /is-symbol@1.0.4:
    resolution: {integrity: sha512-C/CPBqKWnvdcxqIARxyOh4v1UUEOCHpgDa0WYgpKDFMszcrPcffg5uhwSgPCLD2WWxmq6isisz87tzT01tuGhg==}
    engines: {node: '>= 0.4'}
    dependencies:
      has-symbols: 1.0.3
    dev: true

  /is-typed-array@1.1.10:
    resolution: {integrity: sha512-PJqgEHiWZvMpaFZ3uTc8kHPM4+4ADTlDniuQL7cU/UDA0Ql7F70yGfHph3cLNe+c9toaigv+DFzTJKhc2CtO6A==}
    engines: {node: '>= 0.4'}
    dependencies:
      available-typed-arrays: 1.0.5
      call-bind: 1.0.2
      for-each: 0.3.3
      gopd: 1.0.1
      has-tostringtag: 1.0.0
    dev: true

  /is-weakref@1.0.2:
    resolution: {integrity: sha512-qctsuLZmIQ0+vSSMfoVvyFe2+GSEvnmZ2ezTup1SBse9+twCCeial6EEi3Nc2KFcf6+qz2FBPnjXsk8xhKSaPQ==}
    dependencies:
      call-bind: 1.0.2
    dev: true

  /is-wsl@2.2.0:
    resolution: {integrity: sha512-fKzAra0rGJUUBwGBgNkHZuToZcn+TtXHpeCgmkMJMMYx1sQDYaCSyjJBSCa2nH1DGm7s3n1oBnohoVTBaN7Lww==}
    engines: {node: '>=8'}
    dependencies:
      is-docker: 2.2.1
    dev: true

  /isarray@2.0.5:
    resolution: {integrity: sha512-xHjhDr3cNBK0BzdUJSPXZntQUx/mwMS5Rw4A7lPJ90XGAO6ISP/ePDNuo0vhqOZU+UD5JoodwCAAoZQd3FeAKw==}
    dev: true

  /isexe@2.0.0:
    resolution: {integrity: sha512-RHxMLp9lnKHGHRng9QFhRCMbYAcVpn69smSGcq3f36xjgVVWThj4qqLbTLlq7Ssj8B+fIQ1EuCEGI2lKsyQeIw==}
    dev: true

  /jiti@1.19.1:
    resolution: {integrity: sha512-oVhqoRDaBXf7sjkll95LHVS6Myyyb1zaunVwk4Z0+WPSW4gjS0pl01zYKHScTuyEhQsFxV5L4DR5r+YqSyqyyg==}
    hasBin: true
    dev: true

  /js-tokens@4.0.0:
    resolution: {integrity: sha512-RdJUflcE3cUzKiMqQgsCu06FPu9UdIJO0beYbPhHN4k6apgJtifcoCtT9bcxOpYBtpD2kCM6Sbzg4CausW/PKQ==}

  /js-yaml@4.1.0:
    resolution: {integrity: sha512-wpxZs9NoxZaJESJGIZTyDEaYpl0FKSA+FB9aJiyemKhMwkxQg63h4T1KJgUGHpTqPDNRcmmYLugrRjJlBtWvRA==}
    hasBin: true
    dependencies:
      argparse: 2.0.1
    dev: true

  /jsesc@0.5.0:
    resolution: {integrity: sha512-uZz5UnB7u4T9LvwmFqXii7pZSouaRPorGs5who1Ip7VO0wxanFvBL7GkM6dTHlgX+jhBApRetaWpnDabOeTcnA==}
    hasBin: true
    dev: true

  /jsesc@3.0.2:
    resolution: {integrity: sha512-xKqzzWXDttJuOcawBt4KnKHHIf5oQ/Cxax+0PWFG+DFDgHNAdi+TXECADI+RYiFUMmx8792xsMbbgXj4CwnP4g==}
    engines: {node: '>=6'}
    hasBin: true
    dev: true

  /json-parse-even-better-errors@2.3.1:
    resolution: {integrity: sha512-xyFwyhro/JEof6Ghe2iz2NcXoj2sloNsWr/XsERDK/oiPCfaNhl5ONfp+jQdAZRQQ0IJWNzH9zIZF7li91kh2w==}
    dev: true

  /json-schema-traverse@0.4.1:
    resolution: {integrity: sha512-xbbCH5dCYU5T8LcEhhuh7HJ88HXuW3qsI3Y0zOZFKfZEHcpWiHU/Jxzk629Brsab/mMiHQti9wMP+845RPe3Vg==}
    dev: true

  /json-stable-stringify-without-jsonify@1.0.1:
    resolution: {integrity: sha512-Bdboy+l7tA3OGW6FjyFHWkP5LuByj1Tk33Ljyq0axyzdk9//JSi2u3fP1QSmd1KNwq6VOKYGlAu87CisVir6Pw==}
    dev: true

  /json5@1.0.2:
    resolution: {integrity: sha512-g1MWMLBiz8FKi1e4w0UyVL3w+iJceWAFBAaBnnGKOpNa5f8TLktkbre1+s6oICydWAm+HRUGTmI+//xv2hvXYA==}
    hasBin: true
    dependencies:
      minimist: 1.2.8
    dev: true

  /jsx-ast-utils@3.3.4:
    resolution: {integrity: sha512-fX2TVdCViod6HwKEtSWGHs57oFhVfCMwieb9PuRDgjDPh5XeqJiHFFFJCHxU5cnTc3Bu/GRL+kPiFmw8XWOfKw==}
    engines: {node: '>=4.0'}
    dependencies:
      array-includes: 3.1.6
      array.prototype.flat: 1.3.1
      object.assign: 4.1.4
      object.values: 1.1.6
    dev: true

  /language-subtag-registry@0.3.22:
    resolution: {integrity: sha512-tN0MCzyWnoz/4nHS6uxdlFWoUZT7ABptwKPQ52Ea7URk6vll88bWBVhodtnlfEuCcKWNGoc+uGbw1cwa9IKh/w==}
    dev: true

  /language-tags@1.0.5:
    resolution: {integrity: sha512-qJhlO9cGXi6hBGKoxEG/sKZDAHD5Hnu9Hs4WbOY3pCWXDhw0N8x1NenNzm2EnNLkLkk7J2SdxAkDSbb6ftT+UQ==}
    dependencies:
      language-subtag-registry: 0.3.22
    dev: true

  /levn@0.4.1:
    resolution: {integrity: sha512-+bT2uH4E5LGE7h/n3evcS/sQlJXCpIp6ym8OWJ5eV6+67Dsql/LaaT7qJBAt2rzfoa/5QBGBhxDix1dMt2kQKQ==}
    engines: {node: '>= 0.8.0'}
    dependencies:
      prelude-ls: 1.2.1
      type-check: 0.4.0
    dev: true

  /lilconfig@2.1.0:
    resolution: {integrity: sha512-utWOt/GHzuUxnLKxB6dk81RoOeoNeHgbrXiuGk4yyF5qlRz+iIVWu56E2fqGHFrXz0QNUhLB/8nKqvRH66JKGQ==}
    engines: {node: '>=10'}
    dev: true

  /linebreak@1.1.0:
    resolution: {integrity: sha512-MHp03UImeVhB7XZtjd0E4n6+3xr5Dq/9xI/5FptGk5FrbDR3zagPa2DS6U8ks/3HjbKWG9Q1M2ufOzxV2qLYSQ==}
    dependencies:
      base64-js: 0.0.8
      unicode-trie: 2.0.0
    dev: false

  /lines-and-columns@1.2.4:
    resolution: {integrity: sha512-7ylylesZQ/PV29jhEDl3Ufjo6ZX7gCqJr5F7PKrqc93v7fzSymt1BpwEU8nAUXs8qzzvqhbjhK5QZg6Mt/HkBg==}
    dev: true

  /lint-staged@13.2.3:
    resolution: {integrity: sha512-zVVEXLuQIhr1Y7R7YAWx4TZLdvuzk7DnmrsTNL0fax6Z3jrpFcas+vKbzxhhvp6TA55m1SQuWkpzI1qbfDZbAg==}
    engines: {node: ^14.13.1 || >=16.0.0}
    hasBin: true
    dependencies:
      chalk: 5.2.0
      cli-truncate: 3.1.0
      commander: 10.0.1
      debug: 4.3.4
      execa: 7.1.1
      lilconfig: 2.1.0
      listr2: 5.0.8
      micromatch: 4.0.5
      normalize-path: 3.0.0
      object-inspect: 1.12.3
      pidtree: 0.6.0
      string-argv: 0.3.2
      yaml: 2.3.1
    transitivePeerDependencies:
      - enquirer
      - supports-color
    dev: true

  /listr2@5.0.8:
    resolution: {integrity: sha512-mC73LitKHj9w6v30nLNGPetZIlfpUniNSsxxrbaPcWOjDb92SHPzJPi/t+v1YC/lxKz/AJ9egOjww0qUuFxBpA==}
    engines: {node: ^14.13.1 || >=16.0.0}
    peerDependencies:
      enquirer: '>= 2.3.0 < 3'
    peerDependenciesMeta:
      enquirer:
        optional: true
    dependencies:
      cli-truncate: 2.1.0
      colorette: 2.0.20
      log-update: 4.0.0
      p-map: 4.0.0
      rfdc: 1.3.0
      rxjs: 7.8.1
      through: 2.3.8
      wrap-ansi: 7.0.0
    dev: true

  /locate-path@5.0.0:
    resolution: {integrity: sha512-t7hw9pI+WvuwNJXwk5zVHpyhIqzg2qTlklJOf0mVxGSbe3Fp2VieZcduNYjaLDoy6p9uGpQEGWG87WpMKlNq8g==}
    engines: {node: '>=8'}
    dependencies:
      p-locate: 4.1.0
    dev: true

  /locate-path@6.0.0:
    resolution: {integrity: sha512-iPZK6eYjbxRu3uB4/WZ3EsEIMJFMqAoopl3R+zuq0UjcAm/MO6KCweDgPfP3elTztoKP3KtnVHxTn2NHBSDVUw==}
    engines: {node: '>=10'}
    dependencies:
      p-locate: 5.0.0
    dev: true

  /lodash.castarray@4.4.0:
    resolution: {integrity: sha512-aVx8ztPv7/2ULbArGJ2Y42bG1mEQ5mGjpdvrbJcJFU3TbYybe+QlLS4pst9zV52ymy2in1KpFPiZnAOATxD4+Q==}
    dev: true

  /lodash.isplainobject@4.0.6:
    resolution: {integrity: sha512-oSXzaWypCMHkPC3NvBEaPHf0KsA5mvPrOPgQWDsbg8n7orZ290M0BmC/jgRZ4vcJ6DTAhjrsSYgdsW/F+MFOBA==}
    dev: true

  /lodash.merge@4.6.2:
    resolution: {integrity: sha512-0KpjqXRVvrYyCsX1swR/XTK0va6VQkQM6MNo7PqW77ByjAhoARA8EfrP1N4+KlKj8YS0ZUCtRT/YUuhyYDujIQ==}
    dev: true

  /lodash@4.17.21:
    resolution: {integrity: sha512-v2kDEe57lecTulaDIuNTPy3Ry4gLGJ6Z1O3vE1krgXZNrsQ+LFTGHVxVjcXPs17LhbZVGedAJv8XZ1tvj5FvSg==}
    dev: true

  /log-update@4.0.0:
    resolution: {integrity: sha512-9fkkDevMefjg0mmzWFBW8YkFP91OrizzkW3diF7CpG+S2EYdy4+TVfGwz1zeF8x7hCx1ovSPTOE9Ngib74qqUg==}
    engines: {node: '>=10'}
    dependencies:
      ansi-escapes: 4.3.2
      cli-cursor: 3.1.0
      slice-ansi: 4.0.0
      wrap-ansi: 6.2.0
    dev: true

  /loose-envify@1.4.0:
    resolution: {integrity: sha512-lyuxPGr/Wfhrlem2CL/UcnUc1zcqKAImBDzukY7Y5F/yQiNdko6+fRLevlw1HgMySw7f611UIY408EtxRSoK3Q==}
    hasBin: true
    dependencies:
      js-tokens: 4.0.0

  /lru-cache@6.0.0:
    resolution: {integrity: sha512-Jo6dJ04CmSjuznwJSS3pUeWmd/H0ffTlkXXgwZi+eq1UCmqQwCh+eLsYOYCwY991i2Fah4h1BEMCx4qThGbsiA==}
    engines: {node: '>=10'}
    dependencies:
      yallist: 4.0.0
    dev: true

  /merge-stream@2.0.0:
    resolution: {integrity: sha512-abv/qOcuPfk3URPfDzmZU1LKmuw8kT+0nIHvKrKgFrwifol/doWcdA4ZqsWQ8ENrFKkd67Mfpo/LovbIUsbt3w==}
    dev: true

  /merge2@1.4.1:
    resolution: {integrity: sha512-8q7VEgMJW4J8tcfVPy8g09NcQwZdbwFEqhe/WZkoIzjn/3TGDwtOCYtXGxA3O8tPzpczCCDgv+P2P5y00ZJOOg==}
    engines: {node: '>= 8'}
    dev: true

  /micromatch@4.0.5:
    resolution: {integrity: sha512-DMy+ERcEW2q8Z2Po+WNXuw3c5YaUSFjAO5GsJqfEl7UjvtIuFKO6ZrKvcItdy98dwFI2N1tg3zNIdKaQT+aNdA==}
    engines: {node: '>=8.6'}
    dependencies:
      braces: 3.0.2
      picomatch: 2.3.1
    dev: true

  /mimic-fn@2.1.0:
    resolution: {integrity: sha512-OqbOk5oEQeAZ8WXWydlu9HJjz9WVdEIvamMCcXmuqUYjTknH/sqsWvhQ3vgwKFRR1HpjvNBKQ37nbJgYzGqGcg==}
    engines: {node: '>=6'}
    dev: true

  /mimic-fn@4.0.0:
    resolution: {integrity: sha512-vqiC06CuhBTUdZH+RYl8sFrL096vA45Ok5ISO6sE/Mr1jRbGH4Csnhi8f3wKVl7x8mO4Au7Ir9D3Oyv1VYMFJw==}
    engines: {node: '>=12'}
    dev: true

  /min-indent@1.0.1:
    resolution: {integrity: sha512-I9jwMn07Sy/IwOj3zVkVik2JTvgpaykDZEigL6Rx6N9LbMywwUSMtxET+7lVoDLLd3O3IXwJwvuuns8UB/HeAg==}
    engines: {node: '>=4'}
    dev: true

  /minimatch@3.1.2:
    resolution: {integrity: sha512-J7p63hRiAjw1NDEww1W7i37+ByIrOWO5XQQAzZ3VOcL0PNybwpfmV/N05zFAzwQ9USyEcX6t3UO+K5aqBQOIHw==}
    dependencies:
      brace-expansion: 1.1.11
    dev: true

  /minimist@1.2.8:
    resolution: {integrity: sha512-2yyAR8qBkN3YuheJanUpWC5U3bb5osDywNB8RzDVlDwDHbocAJveqqj1u8+SVD7jkWT4yvsHCpWqqWqAxb0zCA==}
    dev: true

  /ms@2.1.2:
    resolution: {integrity: sha512-sGkPx+VjMtmA6MX27oA4FBFELFCZZ4S4XqeGOXCv68tT+jb3vk/RyaKWP0PTKyWtmLSM0b+adUTEvbs1PEaH2w==}
    dev: true

  /ms@2.1.3:
    resolution: {integrity: sha512-6FlzubTLZG3J2a/NVCAleEhjzq5oxgHyaCU9yYXvcLsvoVaHJq/s5xXI6/XXP6tz7R9xAOtHnSO/tXtF3WRTlA==}
    dev: true

  /mz@2.7.0:
    resolution: {integrity: sha512-z81GNO7nnYMEhrGh9LeymoE4+Yr0Wn5McHIZMK5cfQCl+NDX08sCZgUc9/6MHni9IWuFLm1Z3HTCXu2z9fN62Q==}
    dependencies:
      any-promise: 1.3.0
      object-assign: 4.1.1
      thenify-all: 1.6.0
    dev: true

  /nanoid@3.3.6:
    resolution: {integrity: sha512-BGcqMMJuToF7i1rt+2PWSNVnWIkGCU78jBG3RxO/bZlnZPK2Cmi2QaffxGO/2RvWi9sL+FAiRiXMgsyxQ1DIDA==}
    engines: {node: ^10 || ^12 || ^13.7 || ^14 || >=15.0.1}
    hasBin: true

  /natural-compare@1.4.0:
    resolution: {integrity: sha512-OWND8ei3VtNC9h7V60qff3SVobHr996CTwgxubgyQYEpg290h9J0buyECNNJexkFm5sOajh5G116RYA1c8ZMSw==}
    dev: true

  /next@13.4.10(react-dom@18.2.0)(react@18.2.0):
    resolution: {integrity: sha512-4ep6aKxVTQ7rkUW2fBLhpBr/5oceCuf4KmlUpvG/aXuDTIf9mexNSpabUD6RWPspu6wiJJvozZREhXhueYO36A==}
    engines: {node: '>=16.8.0'}
    hasBin: true
    peerDependencies:
      '@opentelemetry/api': ^1.1.0
      fibers: '>= 3.1.0'
      react: ^18.2.0
      react-dom: ^18.2.0
      sass: ^1.3.0
    peerDependenciesMeta:
      '@opentelemetry/api':
        optional: true
      fibers:
        optional: true
      sass:
        optional: true
    dependencies:
      '@next/env': 13.4.10
      '@swc/helpers': 0.5.1
      busboy: 1.6.0
      caniuse-lite: 1.0.30001516
      postcss: 8.4.14
      react: 18.2.0
      react-dom: 18.2.0(react@18.2.0)
      styled-jsx: 5.1.1(react@18.2.0)
      watchpack: 2.4.0
      zod: 3.21.4
    optionalDependencies:
      '@next/swc-darwin-arm64': 13.4.10
      '@next/swc-darwin-x64': 13.4.10
      '@next/swc-linux-arm64-gnu': 13.4.10
      '@next/swc-linux-arm64-musl': 13.4.10
      '@next/swc-linux-x64-gnu': 13.4.10
      '@next/swc-linux-x64-musl': 13.4.10
      '@next/swc-win32-arm64-msvc': 13.4.10
      '@next/swc-win32-ia32-msvc': 13.4.10
      '@next/swc-win32-x64-msvc': 13.4.10
    transitivePeerDependencies:
      - '@babel/core'
      - babel-plugin-macros
    dev: false

<<<<<<< HEAD
  /node-releases@2.0.12:
    resolution: {integrity: sha512-QzsYKWhXTWx8h1kIvqfnC++o0pEmpRQA/aenALsL2F4pqNVr7YzcdMlDij5WBnwftRbJCNJL/O7zdKaxKPHqgQ==}
=======
  /node-fetch-native@1.2.0:
    resolution: {integrity: sha512-5IAMBTl9p6PaAjYCnMv5FmqIF6GcZnawAVnzaCG0rX2aYZJ4CxEkZNtVPuTRug7fL7wyM5BQYTlAzcyMPi6oTQ==}
    dev: false

  /node-releases@2.0.13:
    resolution: {integrity: sha512-uYr7J37ae/ORWdZeQ1xxMJe3NtdmqMC/JZK+geofDrkLUApKRHPd18/TxtBOJ4A0/+uUIliorNrfYV6s1b02eQ==}
>>>>>>> a66652fc
    dev: true

  /normalize-package-data@2.5.0:
    resolution: {integrity: sha512-/5CMN3T0R4XTj4DcGaexo+roZSdSFW/0AOOTROrjxzCG1wrWXEsGbRKevjlIL+ZDE4sZlJr5ED4YW0yqmkK+eA==}
    dependencies:
      hosted-git-info: 2.8.9
      resolve: 1.22.2
      semver: 5.7.2
      validate-npm-package-license: 3.0.4
    dev: true

  /normalize-path@3.0.0:
    resolution: {integrity: sha512-6eZs5Ls3WtCisHWp9S2GUy8dqkpGi4BVSz3GaqiE6ezub0512ESztXUwUB6C6IKbQkY2Pnb/mD4WYojCRwcwLA==}
    engines: {node: '>=0.10.0'}
    dev: true

  /normalize-range@0.1.2:
    resolution: {integrity: sha512-bdok/XvKII3nUpklnV6P2hxtMNrCboOjAcyBuQnWEhO665FwrSNRxU+AqpsyvO6LgGYPspN+lu5CLtw4jPRKNA==}
    engines: {node: '>=0.10.0'}
    dev: true

  /npm-run-path@4.0.1:
    resolution: {integrity: sha512-S48WzZW777zhNIrn7gxOlISNAqi9ZC/uQFnRdbeIHhZhCA6UqpkOT8T1G7BvfdgP4Er8gF4sUbaS0i7QvIfCWw==}
    engines: {node: '>=8'}
    dependencies:
      path-key: 3.1.1
    dev: true

  /npm-run-path@5.1.0:
    resolution: {integrity: sha512-sJOdmRGrY2sjNTRMbSvluQqg+8X7ZK61yvzBEIDhz4f8z1TZFYABsqjjCBd/0PUNE9M6QDgHJXQkGUEm7Q+l9Q==}
    engines: {node: ^12.20.0 || ^14.13.1 || >=16.0.0}
    dependencies:
      path-key: 4.0.0
    dev: true

  /object-assign@4.1.1:
    resolution: {integrity: sha512-rJgTQnkUnH1sFw8yT6VSU3zD3sWmu6sZhIseY8VX+GRu3P6F7Fu+JNDoXfklElbLJSnc3FUQHVe4cU5hj+BcUg==}
    engines: {node: '>=0.10.0'}

  /object-hash@3.0.0:
    resolution: {integrity: sha512-RSn9F68PjH9HqtltsSnqYC1XXoWe9Bju5+213R98cNGttag9q9yAOTzdbsqvIa7aNm5WffBZFpWYr2aWrklWAw==}
    engines: {node: '>= 6'}
    dev: true

  /object-inspect@1.12.3:
    resolution: {integrity: sha512-geUvdk7c+eizMNUDkRpW1wJwgfOiOeHbxBR/hLXK1aT6zmVSO0jsQcs7fj6MGw89jC/cjGfLcNOrtMYtGqm81g==}
    dev: true

  /object-keys@1.1.1:
    resolution: {integrity: sha512-NuAESUOUMrlIXOfHKzD6bpPu3tYt3xvjNdRIQ+FeT0lNb4K8WR70CaDxhuNguS2XG+GjkyMwOzsN5ZktImfhLA==}
    engines: {node: '>= 0.4'}
    dev: true

  /object.assign@4.1.4:
    resolution: {integrity: sha512-1mxKf0e58bvyjSCtKYY4sRe9itRk3PJpquJOjeIkz885CczcI4IvJJDLPS72oowuSh+pBxUFROpX+TU++hxhZQ==}
    engines: {node: '>= 0.4'}
    dependencies:
      call-bind: 1.0.2
      define-properties: 1.2.0
      has-symbols: 1.0.3
      object-keys: 1.1.1
    dev: true

  /object.entries@1.1.6:
    resolution: {integrity: sha512-leTPzo4Zvg3pmbQ3rDK69Rl8GQvIqMWubrkxONG9/ojtFE2rD9fjMKfSI5BxW3osRH1m6VdzmqK8oAY9aT4x5w==}
    engines: {node: '>= 0.4'}
    dependencies:
      call-bind: 1.0.2
      define-properties: 1.2.0
      es-abstract: 1.22.1
    dev: true

  /object.fromentries@2.0.6:
    resolution: {integrity: sha512-VciD13dswC4j1Xt5394WR4MzmAQmlgN72phd/riNp9vtD7tp4QQWJ0R4wvclXcafgcYK8veHRed2W6XeGBvcfg==}
    engines: {node: '>= 0.4'}
    dependencies:
      call-bind: 1.0.2
      define-properties: 1.2.0
      es-abstract: 1.22.1
    dev: true

  /object.hasown@1.1.2:
    resolution: {integrity: sha512-B5UIT3J1W+WuWIU55h0mjlwaqxiE5vYENJXIXZ4VFe05pNYrkKuK0U/6aFcb0pKywYJh7IhfoqUfKVmrJJHZHw==}
    dependencies:
      define-properties: 1.2.0
      es-abstract: 1.22.1
    dev: true

  /object.values@1.1.6:
    resolution: {integrity: sha512-FVVTkD1vENCsAcwNs9k6jea2uHC/X0+JcjG8YA60FN5CMaJmG95wT9jek/xX9nornqGRrBkKtzuAu2wuHpKqvw==}
    engines: {node: '>= 0.4'}
    dependencies:
      call-bind: 1.0.2
      define-properties: 1.2.0
      es-abstract: 1.22.1
    dev: true

  /once@1.4.0:
    resolution: {integrity: sha512-lNaJgI+2Q5URQBkccEKHTQOPaXdUxnZZElQTZY0MFUAuaEqe1E+Nyvgdz/aIyNi6Z9MzO5dv1H8n58/GELp3+w==}
    dependencies:
      wrappy: 1.0.2
    dev: true

  /onetime@5.1.2:
    resolution: {integrity: sha512-kbpaSSGJTWdAY5KPVeMOKXSrPtr8C8C7wodJbcsd51jRnmD+GZu8Y0VoU6Dm5Z4vWr0Ig/1NKuWRKf7j5aaYSg==}
    engines: {node: '>=6'}
    dependencies:
      mimic-fn: 2.1.0
    dev: true

  /onetime@6.0.0:
    resolution: {integrity: sha512-1FlR+gjXK7X+AsAHso35MnyN5KqGwJRi/31ft6x0M194ht7S+rWAvd7PHss9xSKMzE0asv1pyIHaJYq+BbacAQ==}
    engines: {node: '>=12'}
    dependencies:
      mimic-fn: 4.0.0
    dev: true

  /open@9.1.0:
    resolution: {integrity: sha512-OS+QTnw1/4vrf+9hh1jc1jnYjzSG4ttTBB8UxOwAnInG3Uo4ssetzC1ihqaIHjLJnA5GGlRl6QlZXOTQhRBUvg==}
    engines: {node: '>=14.16'}
    dependencies:
      default-browser: 4.0.0
      define-lazy-prop: 3.0.0
      is-inside-container: 1.0.0
      is-wsl: 2.2.0
    dev: true

  /optionator@0.9.3:
    resolution: {integrity: sha512-JjCoypp+jKn1ttEFExxhetCKeJt9zhAgAve5FXHixTvFDW/5aEktX9bufBKLRRMdU7bNtpLfcGu94B3cdEJgjg==}
    engines: {node: '>= 0.8.0'}
    dependencies:
      '@aashutoshrathi/word-wrap': 1.2.6
      deep-is: 0.1.4
      fast-levenshtein: 2.0.6
      levn: 0.4.1
      prelude-ls: 1.2.1
      type-check: 0.4.0
    dev: true

  /p-limit@2.3.0:
    resolution: {integrity: sha512-//88mFWSJx8lxCzwdAABTJL2MyWB12+eIY7MDL2SqLmAkeKU9qxRvWuSyTjm3FUmpBEMuFfckAIqEaVGUDxb6w==}
    engines: {node: '>=6'}
    dependencies:
      p-try: 2.2.0
    dev: true

  /p-limit@3.1.0:
    resolution: {integrity: sha512-TYOanM3wGwNGsZN2cVTYPArw454xnXj5qmWF1bEoAc4+cU/ol7GVh7odevjp1FNHduHc3KZMcFduxU5Xc6uJRQ==}
    engines: {node: '>=10'}
    dependencies:
      yocto-queue: 0.1.0
    dev: true

  /p-locate@4.1.0:
    resolution: {integrity: sha512-R79ZZ/0wAxKGu3oYMlz8jy/kbhsNrS7SKZ7PxEHBgJ5+F2mtFW2fK2cOtBh1cHYkQsbzFV7I+EoRKe6Yt0oK7A==}
    engines: {node: '>=8'}
    dependencies:
      p-limit: 2.3.0
    dev: true

  /p-locate@5.0.0:
    resolution: {integrity: sha512-LaNjtRWUBY++zB5nE/NwcaoMylSPk+S+ZHNB1TzdbMJMny6dynpAGt7X/tl/QYq3TIeE6nxHppbo2LGymrG5Pw==}
    engines: {node: '>=10'}
    dependencies:
      p-limit: 3.1.0
    dev: true

  /p-map@4.0.0:
    resolution: {integrity: sha512-/bjOqmgETBYB5BoEeGVea8dmvHb2m9GLy1E9W43yeyfP6QQCZGFNa+XRceJEuDB6zqr+gKpIAmlLebMpykw/MQ==}
    engines: {node: '>=10'}
    dependencies:
      aggregate-error: 3.1.0
    dev: true

  /p-try@2.2.0:
    resolution: {integrity: sha512-R4nPAVTAU0B9D35/Gk3uJf/7XYbQcyohSKdvAxIRSNghFl4e71hVoGnBNQz9cWaXxO2I10KTC+3jMdvvoKw6dQ==}
    engines: {node: '>=6'}
    dev: true

  /pako@0.2.9:
    resolution: {integrity: sha512-NUcwaKxUxWrZLpDG+z/xZaCgQITkA/Dv4V/T6bw7VON6l1Xz/VnrBqrYjZQ12TamKHzITTfOEIYUj48y2KXImA==}
    dev: false

  /parent-module@1.0.1:
    resolution: {integrity: sha512-GQ2EWRpQV8/o+Aw8YqtfZZPfNRWZYkbidE9k5rpl/hC3vtHHBfGm2Ifi6qWV+coDGkrUKZAxE3Lot5kcsRlh+g==}
    engines: {node: '>=6'}
    dependencies:
      callsites: 3.1.0
    dev: true

  /parse-css-color@0.2.1:
    resolution: {integrity: sha512-bwS/GGIFV3b6KS4uwpzCFj4w297Yl3uqnSgIPsoQkx7GMLROXfMnWvxfNkL0oh8HVhZA4hvJoEoEIqonfJ3BWg==}
    dependencies:
      color-name: 1.1.4
      hex-rgb: 4.3.0
    dev: false

  /parse-json@5.2.0:
    resolution: {integrity: sha512-ayCKvm/phCGxOkYRSCM82iDwct8/EonSEgCSxWxD7ve6jHggsFl4fZVQBPRNgQoKiuV/odhFrGzQXZwbifC8Rg==}
    engines: {node: '>=8'}
    dependencies:
      '@babel/code-frame': 7.22.5
      error-ex: 1.3.2
      json-parse-even-better-errors: 2.3.1
      lines-and-columns: 1.2.4
    dev: true

  /path-exists@4.0.0:
    resolution: {integrity: sha512-ak9Qy5Q7jYb2Wwcey5Fpvg2KoAc/ZIhLSLOSBmRmygPsGwkVVt0fZa0qrtMz+m6tJTAHfZQ8FnmB4MG4LWy7/w==}
    engines: {node: '>=8'}
    dev: true

  /path-is-absolute@1.0.1:
    resolution: {integrity: sha512-AVbw3UJ2e9bq64vSaS9Am0fje1Pa8pbGqTTsmXfaIiMpnr5DlDhfJOuLj9Sf95ZPVDAUerDfEk88MPmPe7UCQg==}
    engines: {node: '>=0.10.0'}
    dev: true

  /path-key@3.1.1:
    resolution: {integrity: sha512-ojmeN0qd+y0jszEtoY48r0Peq5dwMEkIlCOu6Q5f41lfkswXuKtYrhgoTpLnyIcHm24Uhqx+5Tqm2InSwLhE6Q==}
    engines: {node: '>=8'}
    dev: true

  /path-key@4.0.0:
    resolution: {integrity: sha512-haREypq7xkM7ErfgIyA0z+Bj4AGKlMSdlQE2jvJo6huWD1EdkKYV+G/T4nq0YEF2vgTT8kqMFKo1uHn950r4SQ==}
    engines: {node: '>=12'}
    dev: true

  /path-parse@1.0.7:
    resolution: {integrity: sha512-LDJzPVEEEPR+y48z93A0Ed0yXb8pAByGWo/k5YYdYgpY2/2EsOsksJrq7lOHxryrVOn1ejG6oAp8ahvOIQD8sw==}
    dev: true

  /path-type@4.0.0:
    resolution: {integrity: sha512-gDKb8aZMDeD/tZWs9P6+q0J9Mwkdl6xMV8TjnGP3qJVJ06bdMgkbBlLU8IdfOsIsFz2BW1rNVT3XuNEl8zPAvw==}
    engines: {node: '>=8'}
    dev: true

  /picocolors@1.0.0:
    resolution: {integrity: sha512-1fygroTLlHu66zi26VoTDv8yRgm0Fccecssto+MhsZ0D/DGW2sm8E8AjW7NU5VVTRt5GxbeZ5qBuJr+HyLYkjQ==}

  /picomatch@2.3.1:
    resolution: {integrity: sha512-JU3teHTNjmE2VCGFzuY8EXzCDVwEqB2a8fsIvwaStHhAWJEeVd1o1QD80CU6+ZdEXXSLbSsuLwJjkCBWqRQUVA==}
    engines: {node: '>=8.6'}
    dev: true

  /pidtree@0.6.0:
    resolution: {integrity: sha512-eG2dWTVw5bzqGRztnHExczNxt5VGsE6OwTeCG3fdUf9KBsZzO3R5OIIIzWR+iZA0NtZ+RDVdaoE2dK1cn6jH4g==}
    engines: {node: '>=0.10'}
    hasBin: true
    dev: true

  /pify@2.3.0:
    resolution: {integrity: sha512-udgsAY+fTnvv7kI7aaxbqwWNb0AHiB0qBO89PZKPkoTmGOgdbrHDKD+0B2X4uTfJ/FT1R09r9gTsjUjNJotuog==}
    engines: {node: '>=0.10.0'}
    dev: true

  /pirates@4.0.6:
    resolution: {integrity: sha512-saLsH7WeYYPiD25LDuLRRY/i+6HaPYr6G1OUlN39otzkSTxKnubR9RTxS3/Kk50s1g2JTgFwWQDQyplC5/SHZg==}
    engines: {node: '>= 6'}
    dev: true

  /playwright-core@1.36.1:
    resolution: {integrity: sha512-7+tmPuMcEW4xeCL9cp9KxmYpQYHKkyjwoXRnoeTowaeNat8PoBMk/HwCYhqkH2fRkshfKEOiVus/IhID2Pg8kg==}
    engines: {node: '>=16'}
    hasBin: true
    dev: true

  /pluralize@8.0.0:
    resolution: {integrity: sha512-Nc3IT5yHzflTfbjgqWcCPpo7DaKy4FnpB0l/zCAW0Tc7jxAiuqSxHasntB3D7887LSrA93kDJ9IXovxJYxyLCA==}
    engines: {node: '>=4'}
    dev: true

  /postcss-import@15.1.0(postcss@8.4.26):
    resolution: {integrity: sha512-hpr+J05B2FVYUAXHeK1YyI267J/dDDhMU6B6civm8hSY1jYJnBXxzKDKDswzJmtLHryrjhnDjqqp/49t8FALew==}
    engines: {node: '>=14.0.0'}
    peerDependencies:
      postcss: ^8.0.0
    dependencies:
      postcss: 8.4.26
      postcss-value-parser: 4.2.0
      read-cache: 1.0.0
      resolve: 1.22.2
    dev: true

  /postcss-js@4.0.1(postcss@8.4.26):
    resolution: {integrity: sha512-dDLF8pEO191hJMtlHFPRa8xsizHaM82MLfNkUHdUtVEV3tgTp5oj+8qbEqYM57SLfc74KSbw//4SeJma2LRVIw==}
    engines: {node: ^12 || ^14 || >= 16}
    peerDependencies:
      postcss: ^8.4.21
    dependencies:
      camelcase-css: 2.0.1
      postcss: 8.4.26
    dev: true

  /postcss-load-config@4.0.1(postcss@8.4.26):
    resolution: {integrity: sha512-vEJIc8RdiBRu3oRAI0ymerOn+7rPuMvRXslTvZUKZonDHFIczxztIyJ1urxM1x9JXEikvpWWTUUqal5j/8QgvA==}
    engines: {node: '>= 14'}
    peerDependencies:
      postcss: '>=8.0.9'
      ts-node: '>=9.0.0'
    peerDependenciesMeta:
      postcss:
        optional: true
      ts-node:
        optional: true
    dependencies:
      lilconfig: 2.1.0
      postcss: 8.4.26
      yaml: 2.3.1
    dev: true

  /postcss-nested@6.0.1(postcss@8.4.26):
    resolution: {integrity: sha512-mEp4xPMi5bSWiMbsgoPfcP74lsWLHkQbZc3sY+jWYd65CUwXrUaTp0fmNpa01ZcETKlIgUdFN/MpS2xZtqL9dQ==}
    engines: {node: '>=12.0'}
    peerDependencies:
      postcss: ^8.2.14
    dependencies:
      postcss: 8.4.26
      postcss-selector-parser: 6.0.13
    dev: true

  /postcss-selector-parser@6.0.10:
    resolution: {integrity: sha512-IQ7TZdoaqbT+LCpShg46jnZVlhWD2w6iQYAcYXfHARZ7X1t/UGhhceQDs5X0cGqKvYlHNOuv7Oa1xmb0oQuA3w==}
    engines: {node: '>=4'}
    dependencies:
      cssesc: 3.0.0
      util-deprecate: 1.0.2
    dev: true

  /postcss-selector-parser@6.0.13:
    resolution: {integrity: sha512-EaV1Gl4mUEV4ddhDnv/xtj7sxwrwxdetHdWUGnT4VJQf+4d05v6lHYZr8N573k5Z0BViss7BDhfWtKS3+sfAqQ==}
    engines: {node: '>=4'}
    dependencies:
      cssesc: 3.0.0
      util-deprecate: 1.0.2
    dev: true

  /postcss-value-parser@4.2.0:
    resolution: {integrity: sha512-1NNCs6uurfkVbeXG4S8JFT9t19m45ICnif8zWLd5oPSZ50QnwMfK+H3jv408d4jw/7Bttv5axS5IiHoLaVNHeQ==}

  /postcss@8.4.14:
    resolution: {integrity: sha512-E398TUmfAYFPBSdzgeieK2Y1+1cpdxJx8yXbK/m57nRhKSmk1GB2tO4lbLBtlkfPQTDKfe4Xqv1ASWPpayPEig==}
    engines: {node: ^10 || ^12 || >=14}
    dependencies:
      nanoid: 3.3.6
      picocolors: 1.0.0
      source-map-js: 1.0.2
    dev: false

  /postcss@8.4.26:
    resolution: {integrity: sha512-jrXHFF8iTloAenySjM/ob3gSj7pCu0Ji49hnjqzsgSRa50hkWCKD0HQ+gMNJkW38jBI68MpAAg7ZWwHwX8NMMw==}
    engines: {node: ^10 || ^12 || >=14}
    dependencies:
      nanoid: 3.3.6
      picocolors: 1.0.0
      source-map-js: 1.0.2
    dev: true

  /prelude-ls@1.2.1:
    resolution: {integrity: sha512-vkcDPrRZo1QZLbn5RLGPpg/WmIQ65qoWWhcGKf/b5eplkkarX0m9z8ppCat4mlOqUsWpyNuYgO3VRyrYHSzX5g==}
    engines: {node: '>= 0.8.0'}
    dev: true

  /prettier-plugin-tailwindcss@0.4.1(prettier@3.0.0):
    resolution: {integrity: sha512-hwn2EiJmv8M+AW4YDkbjJ6HlZCTzLyz1QlySn9sMuKV/Px0fjwldlB7tol8GzdgqtkdPtzT3iJ4UzdnYXP25Ag==}
    engines: {node: '>=12.17.0'}
    peerDependencies:
      '@ianvs/prettier-plugin-sort-imports': '*'
      '@prettier/plugin-pug': '*'
      '@shopify/prettier-plugin-liquid': '*'
      '@shufo/prettier-plugin-blade': '*'
      '@trivago/prettier-plugin-sort-imports': '*'
      prettier: ^2.2 || ^3.0
      prettier-plugin-astro: '*'
      prettier-plugin-css-order: '*'
      prettier-plugin-import-sort: '*'
      prettier-plugin-jsdoc: '*'
      prettier-plugin-marko: '*'
      prettier-plugin-organize-attributes: '*'
      prettier-plugin-organize-imports: '*'
      prettier-plugin-style-order: '*'
      prettier-plugin-svelte: '*'
      prettier-plugin-twig-melody: '*'
    peerDependenciesMeta:
      '@ianvs/prettier-plugin-sort-imports':
        optional: true
      '@prettier/plugin-pug':
        optional: true
      '@shopify/prettier-plugin-liquid':
        optional: true
      '@shufo/prettier-plugin-blade':
        optional: true
      '@trivago/prettier-plugin-sort-imports':
        optional: true
      prettier-plugin-astro:
        optional: true
      prettier-plugin-css-order:
        optional: true
      prettier-plugin-import-sort:
        optional: true
      prettier-plugin-jsdoc:
        optional: true
      prettier-plugin-marko:
        optional: true
      prettier-plugin-organize-attributes:
        optional: true
      prettier-plugin-organize-imports:
        optional: true
      prettier-plugin-style-order:
        optional: true
      prettier-plugin-svelte:
        optional: true
      prettier-plugin-twig-melody:
        optional: true
    dependencies:
      prettier: 3.0.0
    dev: true

  /prettier@3.0.0:
    resolution: {integrity: sha512-zBf5eHpwHOGPC47h0zrPyNn+eAEIdEzfywMoYn2XPi0P44Zp0tSq64rq0xAREh4auw2cJZHo9QUob+NqCQky4g==}
    engines: {node: '>=14'}
    hasBin: true
    dev: true

  /prop-types@15.8.1:
    resolution: {integrity: sha512-oj87CgZICdulUohogVAR7AjlC0327U4el4L6eAvOqCeudMDVU0NThNaV+b9Df4dXgSP1gXMTnPdhfe/2qDH5cg==}
    dependencies:
      loose-envify: 1.4.0
      object-assign: 4.1.1
      react-is: 16.13.1

  /punycode@2.3.0:
    resolution: {integrity: sha512-rRV+zQD8tVFys26lAGR9WUuS4iUAngJScM+ZRSKtvl5tKeZ2t5bvdNFdNHBW9FWR4guGHlgmsZ1G7BSm2wTbuA==}
    engines: {node: '>=6'}
    dev: true

  /queue-microtask@1.2.3:
    resolution: {integrity: sha512-NuaNSa6flKT5JaSYQzJok04JzTL1CA6aGhv5rfLW3PgqA+M2ChpZQnAC8h8i4ZFkBS8X5RqkDBHA7r4hej3K9A==}
    dev: true

  /react-cookie@4.1.1(react@18.2.0):
    resolution: {integrity: sha512-ffn7Y7G4bXiFbnE+dKhHhbP+b8I34mH9jqnm8Llhj89zF4nPxPutxHT1suUqMeCEhLDBI7InYwf1tpaSoK5w8A==}
    peerDependencies:
      react: '>= 16.3.0'
    dependencies:
      '@types/hoist-non-react-statics': 3.3.1
      hoist-non-react-statics: 3.3.2
      react: 18.2.0
      universal-cookie: 4.0.4
    dev: false

  /react-dom@18.2.0(react@18.2.0):
    resolution: {integrity: sha512-6IMTriUmvsjHUjNtEDudZfuDQUoWXVxKHhlEGSk81n4YFS+r/Kl99wXiwlVXtPBtJenozv2P+hxDsw9eA7Xo6g==}
    peerDependencies:
      react: ^18.2.0
    dependencies:
      loose-envify: 1.4.0
      react: 18.2.0
      scheduler: 0.23.0
    dev: false

  /react-is@16.13.1:
    resolution: {integrity: sha512-24e6ynE2H+OKt4kqsOvNd8kBpV65zoxbA4BVsEOB3ARVWQki/DHzaUoC5KuON/BiccDaCCTZBuOcfZs70kR8bQ==}

  /react-paginate@8.2.0(react@18.2.0):
    resolution: {integrity: sha512-sJCz1PW+9PNIjUSn919nlcRVuleN2YPoFBOvL+6TPgrH/3lwphqiSOgdrLafLdyLDxsgK+oSgviqacF4hxsDIw==}
    peerDependencies:
      react: ^16 || ^17 || ^18
    dependencies:
      prop-types: 15.8.1
      react: 18.2.0
    dev: false

  /react@18.2.0:
    resolution: {integrity: sha512-/3IjMdb2L9QbBdWiW5e3P2/npwMBaU9mHCSCUzNln0ZCYbcfTsGbTJrU/kGemdH2IWmB2ioZ+zkxtmq6g09fGQ==}
    engines: {node: '>=0.10.0'}
    dependencies:
      loose-envify: 1.4.0
    dev: false

  /read-cache@1.0.0:
    resolution: {integrity: sha512-Owdv/Ft7IjOgm/i0xvNDZ1LrRANRfew4b2prF3OWMQLxLfu3bS8FVhCsrSCMK4lR56Y9ya+AThoTpDCTxCmpRA==}
    dependencies:
      pify: 2.3.0
    dev: true

  /read-pkg-up@7.0.1:
    resolution: {integrity: sha512-zK0TB7Xd6JpCLmlLmufqykGE+/TlOePD6qKClNW7hHDKFh/J7/7gCWGR7joEQEW1bKq3a3yUZSObOoWLFQ4ohg==}
    engines: {node: '>=8'}
    dependencies:
      find-up: 4.1.0
      read-pkg: 5.2.0
      type-fest: 0.8.1
    dev: true

  /read-pkg@5.2.0:
    resolution: {integrity: sha512-Ug69mNOpfvKDAc2Q8DRpMjjzdtrnv9HcSMX+4VsZxD1aZ6ZzrIE7rlzXBtWTyhULSMKg076AW6WR5iZpD0JiOg==}
    engines: {node: '>=8'}
    dependencies:
      '@types/normalize-package-data': 2.4.1
      normalize-package-data: 2.5.0
      parse-json: 5.2.0
      type-fest: 0.6.0
    dev: true

  /readdirp@3.6.0:
    resolution: {integrity: sha512-hOS089on8RduqdbhvQ5Z37A0ESjsqz6qnRcffsMU3495FuTdqSm+7bhJ29JvIOsBDEEnan5DPu9t3To9VRlMzA==}
    engines: {node: '>=8.10.0'}
    dependencies:
      picomatch: 2.3.1
    dev: true

  /regenerator-runtime@0.13.11:
    resolution: {integrity: sha512-kY1AZVr2Ra+t+piVaJ4gxaFaReZVH40AKNo7UCX6W+dEwBo/2oZJzqfuN1qLq1oL45o56cPaTXELwrTh8Fpggg==}
    dev: true

  /regexp-tree@0.1.27:
    resolution: {integrity: sha512-iETxpjK6YoRWJG5o6hXLwvjYAoW+FEZn9os0PD/b6AP6xQwsa/Y7lCVgIixBbUPMfhu+i2LtdeAqVTgGlQarfA==}
    hasBin: true
    dev: true

  /regexp.prototype.flags@1.5.0:
    resolution: {integrity: sha512-0SutC3pNudRKgquxGoRGIz946MZVHqbNfPjBdxeOhBrdgDKlRoXmYLQN9xRbrR09ZXWeGAdPuif7egofn6v5LA==}
    engines: {node: '>= 0.4'}
    dependencies:
      call-bind: 1.0.2
      define-properties: 1.2.0
      functions-have-names: 1.2.3
    dev: true

  /regjsparser@0.10.0:
    resolution: {integrity: sha512-qx+xQGZVsy55CH0a1hiVwHmqjLryfh7wQyF5HO07XJ9f7dQMY/gPQHhlyDkIzJKC+x2fUCpCcUODUUUFrm7SHA==}
    hasBin: true
    dependencies:
      jsesc: 0.5.0
    dev: true

  /resolve-from@4.0.0:
    resolution: {integrity: sha512-pb/MYmXstAkysRFx8piNI1tGFNQIFA3vkE3Gq4EuA1dF6gHp/+vgZqsCGJapvy8N3Q+4o7FwvquPJcnZ7RYy4g==}
    engines: {node: '>=4'}
    dev: true

  /resolve-pkg-maps@1.0.0:
    resolution: {integrity: sha512-seS2Tj26TBVOC2NIc2rOe2y2ZO7efxITtLZcGSOnHHNOQ7CkiUBfw0Iw2ck6xkIhPwLhKNLS8BO+hEpngQlqzw==}
    dev: true

  /resolve@1.22.2:
    resolution: {integrity: sha512-Sb+mjNHOULsBv818T40qSPeRiuWLyaGMa5ewydRLFimneixmVy2zdivRl+AF6jaYPC8ERxGDmFSiqui6SfPd+g==}
    hasBin: true
    dependencies:
      is-core-module: 2.12.1
      path-parse: 1.0.7
      supports-preserve-symlinks-flag: 1.0.0
    dev: true

  /resolve@2.0.0-next.4:
    resolution: {integrity: sha512-iMDbmAWtfU+MHpxt/I5iWI7cY6YVEZUQ3MBgPQ++XD1PELuJHIl82xBmObyP2KyQmkNB2dsqF7seoQQiAn5yDQ==}
    hasBin: true
    dependencies:
      is-core-module: 2.12.1
      path-parse: 1.0.7
      supports-preserve-symlinks-flag: 1.0.0
    dev: true

  /restore-cursor@3.1.0:
    resolution: {integrity: sha512-l+sSefzHpj5qimhFSE5a8nufZYAM3sBSVMAPtYkmC+4EH2anSGaEMXSD0izRQbu9nfyQ9y5JrVmp7E8oZrUjvA==}
    engines: {node: '>=8'}
    dependencies:
      onetime: 5.1.2
      signal-exit: 3.0.7
    dev: true

  /reusify@1.0.4:
    resolution: {integrity: sha512-U9nH88a3fc/ekCF1l0/UP1IosiuIjyTh7hBvXVMHYgVcfGvt897Xguj2UOLDeI5BG2m7/uwyaLVT6fbtCwTyzw==}
    engines: {iojs: '>=1.0.0', node: '>=0.10.0'}
    dev: true

  /rfdc@1.3.0:
    resolution: {integrity: sha512-V2hovdzFbOi77/WajaSMXk2OLm+xNIeQdMMuB7icj7bk6zi2F8GGAxigcnDFpJHbNyNcgyJDiP+8nOrY5cZGrA==}
    dev: true

  /rimraf@3.0.2:
    resolution: {integrity: sha512-JZkJMZkAGFFPP2YqXZXPbMlMBgsxzE8ILs4lMIX/2o0L9UBw9O/Y3o6wFw/i9YLapcUJWwqbi3kdxIPdC62TIA==}
    hasBin: true
    dependencies:
      glob: 7.2.3
    dev: true

  /run-applescript@5.0.0:
    resolution: {integrity: sha512-XcT5rBksx1QdIhlFOCtgZkB99ZEouFZ1E2Kc2LHqNW13U3/74YGdkQRmThTwxy4QIyookibDKYZOPqX//6BlAg==}
    engines: {node: '>=12'}
    dependencies:
      execa: 5.1.1
    dev: true

  /run-parallel@1.2.0:
    resolution: {integrity: sha512-5l4VyZR86LZ/lDxZTR6jqL8AFE2S0IFLMP26AbjsLVADxHdhB/c0GUsH+y39UfCi3dzz8OlQuPmnaJOMoDHQBA==}
    dependencies:
      queue-microtask: 1.2.3
    dev: true

  /rxjs@7.8.1:
    resolution: {integrity: sha512-AA3TVj+0A2iuIoQkWEK/tqFjBq2j+6PO6Y0zJcvzLAFhEFIO3HL0vls9hWLncZbAAbK0mar7oZ4V079I/qPMxg==}
    dependencies:
      tslib: 2.6.0
    dev: true

  /safe-array-concat@1.0.0:
    resolution: {integrity: sha512-9dVEFruWIsnie89yym+xWTAYASdpw3CJV7Li/6zBewGf9z2i1j31rP6jnY0pHEO4QZh6N0K11bFjWmdR8UGdPQ==}
    engines: {node: '>=0.4'}
    dependencies:
      call-bind: 1.0.2
      get-intrinsic: 1.2.1
      has-symbols: 1.0.3
      isarray: 2.0.5
    dev: true

  /safe-regex-test@1.0.0:
    resolution: {integrity: sha512-JBUUzyOgEwXQY1NuPtvcj/qcBDbDmEvWufhlnXZIm75DEHp+afM1r1ujJpJsV/gSM4t59tpDyPi1sd6ZaPFfsA==}
    dependencies:
      call-bind: 1.0.2
      get-intrinsic: 1.2.1
      is-regex: 1.1.4
    dev: true

  /satori@0.10.1:
    resolution: {integrity: sha512-F4bTCkDp931tLb7+UCNPBuSQwXhikrUkI4fBQo6fA8lF0Evqqgg3nDyUpRktQpR5Ry1DIiIVqLyEwkAms87ykg==}
    engines: {node: '>=16'}
    dependencies:
      '@shuding/opentype.js': 1.4.0-beta.0
      css-background-parser: 0.1.0
      css-box-shadow: 1.0.0-3
      css-to-react-native: 3.2.0
      emoji-regex: 10.2.1
      escape-html: 1.0.3
      linebreak: 1.1.0
      parse-css-color: 0.2.1
      postcss-value-parser: 4.2.0
      yoga-wasm-web: 0.3.3
    dev: false

  /scheduler@0.23.0:
    resolution: {integrity: sha512-CtuThmgHNg7zIZWAXi3AsyIzA3n4xx7aNyjwC2VJldO2LMVDhFK+63xGqq6CsJH4rTAt6/M+N4GhZiDYPx9eUw==}
    dependencies:
      loose-envify: 1.4.0
    dev: false

  /semver@5.7.2:
    resolution: {integrity: sha512-cBznnQ9KjJqU67B52RMC65CMarK2600WFnbkcaiwWq3xy/5haFJlshgnpjovMVJ+Hff49d8GEn0b87C5pDQ10g==}
    hasBin: true
    dev: true

  /semver@6.3.1:
    resolution: {integrity: sha512-BR7VvDCVHO+q2xBEWskxS6DJE1qRnb7DxzUrogb71CWoSficBxYsiAGd+Kl0mmq/MprG9yArRkyrQxTO6XjMzA==}
    hasBin: true
    dev: true

  /semver@7.5.4:
    resolution: {integrity: sha512-1bCSESV6Pv+i21Hvpxp3Dx+pSD8lIPt8uVjRrxAUt/nbswYc+tK6Y2btiULjd4+fnq15PX+nqQDC7Oft7WkwcA==}
    engines: {node: '>=10'}
    hasBin: true
    dependencies:
      lru-cache: 6.0.0
    dev: true

  /shebang-command@2.0.0:
    resolution: {integrity: sha512-kHxr2zZpYtdmrN1qDjrrX/Z1rR1kG8Dx+gkpK1G4eXmvXswmcE1hTWBWYUzlraYw1/yZp6YuDY77YtvbN0dmDA==}
    engines: {node: '>=8'}
    dependencies:
      shebang-regex: 3.0.0
    dev: true

  /shebang-regex@3.0.0:
    resolution: {integrity: sha512-7++dFhtcx3353uBaq8DDR4NuxBetBzC7ZQOhmTQInHEd6bSrXdiEyzCvG07Z44UYdLShWUyXt5M/yhz8ekcb1A==}
    engines: {node: '>=8'}
    dev: true

  /side-channel@1.0.4:
    resolution: {integrity: sha512-q5XPytqFEIKHkGdiMIrY10mvLRvnQh42/+GoBlFW3b2LXLE2xxJpZFdm94we0BaoV3RwJyGqg5wS7epxTv0Zvw==}
    dependencies:
      call-bind: 1.0.2
      get-intrinsic: 1.2.1
      object-inspect: 1.12.3
    dev: true

  /signal-exit@3.0.7:
    resolution: {integrity: sha512-wnD2ZE+l+SPC/uoS0vXeE9L1+0wuaMqKlfz9AMUo38JsyLSBWSFcHR1Rri62LZc12vLr1gb3jl7iwQhgwpAbGQ==}
    dev: true

  /slash@3.0.0:
    resolution: {integrity: sha512-g9Q1haeby36OSStwb4ntCGGGaKsaVSjQ68fBxoQcutl5fS1vuY18H3wSt3jFyFtrkx+Kz0V1G85A4MyAdDMi2Q==}
    engines: {node: '>=8'}
    dev: true

  /slash@4.0.0:
    resolution: {integrity: sha512-3dOsAHXXUkQTpOYcoAxLIorMTp4gIQr5IW3iVb7A7lFIp0VHhnynm9izx6TssdrIcVIESAlVjtnO2K8bg+Coew==}
    engines: {node: '>=12'}
    dev: true

  /slice-ansi@3.0.0:
    resolution: {integrity: sha512-pSyv7bSTC7ig9Dcgbw9AuRNUb5k5V6oDudjZoMBSr13qpLBG7tB+zgCkARjq7xIUgdz5P1Qe8u+rSGdouOOIyQ==}
    engines: {node: '>=8'}
    dependencies:
      ansi-styles: 4.3.0
      astral-regex: 2.0.0
      is-fullwidth-code-point: 3.0.0
    dev: true

  /slice-ansi@4.0.0:
    resolution: {integrity: sha512-qMCMfhY040cVHT43K9BFygqYbUPFZKHOg7K73mtTWJRb8pyP3fzf4Ixd5SzdEJQ6MRUg/WBnOLxghZtKKurENQ==}
    engines: {node: '>=10'}
    dependencies:
      ansi-styles: 4.3.0
      astral-regex: 2.0.0
      is-fullwidth-code-point: 3.0.0
    dev: true

  /slice-ansi@5.0.0:
    resolution: {integrity: sha512-FC+lgizVPfie0kkhqUScwRu1O/lF6NOgJmlCgK+/LYxDCTk8sGelYaHDhFcDN+Sn3Cv+3VSa4Byeo+IMCzpMgQ==}
    engines: {node: '>=12'}
    dependencies:
      ansi-styles: 6.2.1
      is-fullwidth-code-point: 4.0.0
    dev: true

  /source-map-js@1.0.2:
    resolution: {integrity: sha512-R0XvVJ9WusLiqTCEiGCmICCMplcCkIwwR11mOSD9CR5u+IXYdiseeEuXCVAjS54zqwkLcPNnmU4OeJ6tUrWhDw==}
    engines: {node: '>=0.10.0'}

  /spdx-correct@3.2.0:
    resolution: {integrity: sha512-kN9dJbvnySHULIluDHy32WHRUu3Og7B9sbY7tsFLctQkIqnMh3hErYgdMjTYuqmcXX+lK5T1lnUt3G7zNswmZA==}
    dependencies:
      spdx-expression-parse: 3.0.1
      spdx-license-ids: 3.0.13
    dev: true

  /spdx-exceptions@2.3.0:
    resolution: {integrity: sha512-/tTrYOC7PPI1nUAgx34hUpqXuyJG+DTHJTnIULG4rDygi4xu/tfgmq1e1cIRwRzwZgo4NLySi+ricLkZkw4i5A==}
    dev: true

  /spdx-expression-parse@3.0.1:
    resolution: {integrity: sha512-cbqHunsQWnJNE6KhVSMsMeH5H/L9EpymbzqTQ3uLwNCLZ1Q481oWaofqH7nO6V07xlXwY6PhQdQ2IedWx/ZK4Q==}
    dependencies:
      spdx-exceptions: 2.3.0
      spdx-license-ids: 3.0.13
    dev: true

  /spdx-license-ids@3.0.13:
    resolution: {integrity: sha512-XkD+zwiqXHikFZm4AX/7JSCXA98U5Db4AFd5XUg/+9UNtnH75+Z9KxtpYiJZx36mUDVOwH83pl7yvCer6ewM3w==}
    dev: true

  /streamsearch@1.1.0:
    resolution: {integrity: sha512-Mcc5wHehp9aXz1ax6bZUyY5afg9u2rv5cqQI3mRrYkGC8rW2hM02jWuwjtL++LS5qinSyhj2QfLyNsuc+VsExg==}
    engines: {node: '>=10.0.0'}
    dev: false

  /string-argv@0.3.2:
    resolution: {integrity: sha512-aqD2Q0144Z+/RqG52NeHEkZauTAUWJO8c6yTftGJKO3Tja5tUgIfmIl6kExvhtxSDP7fXB6DvzkfMpCd/F3G+Q==}
    engines: {node: '>=0.6.19'}
    dev: true

  /string-width@4.2.3:
    resolution: {integrity: sha512-wKyQRQpjJ0sIp62ErSZdGsjMJWsap5oRNihHhu6G7JVO/9jIB6UyevL+tXuOqrng8j/cxKTWyWUwvSTriiZz/g==}
    engines: {node: '>=8'}
    dependencies:
      emoji-regex: 8.0.0
      is-fullwidth-code-point: 3.0.0
      strip-ansi: 6.0.1
    dev: true

  /string-width@5.1.2:
    resolution: {integrity: sha512-HnLOCR3vjcY8beoNLtcjZ5/nxn2afmME6lhrDrebokqMap+XbeW8n9TXpPDOqdGK5qcI3oT0GKTW6wC7EMiVqA==}
    engines: {node: '>=12'}
    dependencies:
      eastasianwidth: 0.2.0
      emoji-regex: 9.2.2
      strip-ansi: 7.1.0
    dev: true

  /string.prototype.codepointat@0.2.1:
    resolution: {integrity: sha512-2cBVCj6I4IOvEnjgO/hWqXjqBGsY+zwPmHl12Srk9IXSZ56Jwwmy+66XO5Iut/oQVR7t5ihYdLB0GMa4alEUcg==}
    dev: false

  /string.prototype.matchall@4.0.8:
    resolution: {integrity: sha512-6zOCOcJ+RJAQshcTvXPHoxoQGONa3e/Lqx90wUA+wEzX78sg5Bo+1tQo4N0pohS0erG9qtCqJDjNCQBjeWVxyg==}
    dependencies:
      call-bind: 1.0.2
      define-properties: 1.2.0
      es-abstract: 1.22.1
      get-intrinsic: 1.2.1
      has-symbols: 1.0.3
      internal-slot: 1.0.5
      regexp.prototype.flags: 1.5.0
      side-channel: 1.0.4
    dev: true

  /string.prototype.trim@1.2.7:
    resolution: {integrity: sha512-p6TmeT1T3411M8Cgg9wBTMRtY2q9+PNy9EV1i2lIXUN/btt763oIfxwN3RR8VU6wHX8j/1CFy0L+YuThm6bgOg==}
    engines: {node: '>= 0.4'}
    dependencies:
      call-bind: 1.0.2
      define-properties: 1.2.0
      es-abstract: 1.22.1
    dev: true

  /string.prototype.trimend@1.0.6:
    resolution: {integrity: sha512-JySq+4mrPf9EsDBEDYMOb/lM7XQLulwg5R/m1r0PXEFqrV0qHvl58sdTilSXtKOflCsK2E8jxf+GKC0T07RWwQ==}
    dependencies:
      call-bind: 1.0.2
      define-properties: 1.2.0
      es-abstract: 1.22.1
    dev: true

  /string.prototype.trimstart@1.0.6:
    resolution: {integrity: sha512-omqjMDaY92pbn5HOX7f9IccLA+U1tA9GvtU4JrodiXFfYB7jPzzHpRzpglLAjtUV6bB557zwClJezTqnAiYnQA==}
    dependencies:
      call-bind: 1.0.2
      define-properties: 1.2.0
      es-abstract: 1.22.1
    dev: true

  /strip-ansi@6.0.1:
    resolution: {integrity: sha512-Y38VPSHcqkFrCpFnQ9vuSXmquuv5oXOKpGeT6aGrr3o3Gc9AlVa6JBfUSOCnbxGGZF+/0ooI7KrPuUSztUdU5A==}
    engines: {node: '>=8'}
    dependencies:
      ansi-regex: 5.0.1
    dev: true

  /strip-ansi@7.1.0:
    resolution: {integrity: sha512-iq6eVVI64nQQTRYq2KtEg2d2uU7LElhTJwsH4YzIHZshxlgZms/wIc4VoDQTlG/IvVIrBKG06CrZnp0qv7hkcQ==}
    engines: {node: '>=12'}
    dependencies:
      ansi-regex: 6.0.1
    dev: true

  /strip-bom@3.0.0:
    resolution: {integrity: sha512-vavAMRXOgBVNF6nyEEmL3DBK19iRpDcoIwW+swQ+CbGiu7lju6t+JklA1MHweoWtadgt4ISVUsXLyDq34ddcwA==}
    engines: {node: '>=4'}
    dev: true

  /strip-final-newline@2.0.0:
    resolution: {integrity: sha512-BrpvfNAE3dcvq7ll3xVumzjKjZQ5tI1sEUIKr3Uoks0XUl45St3FlatVqef9prk4jRDzhW6WZg+3bk93y6pLjA==}
    engines: {node: '>=6'}
    dev: true

  /strip-final-newline@3.0.0:
    resolution: {integrity: sha512-dOESqjYr96iWYylGObzd39EuNTa5VJxyvVAEm5Jnh7KGo75V43Hk1odPQkNDyXNmUR6k+gEiDVXnjB8HJ3crXw==}
    engines: {node: '>=12'}
    dev: true

  /strip-indent@3.0.0:
    resolution: {integrity: sha512-laJTa3Jb+VQpaC6DseHhF7dXVqHTfJPCRDaEbid/drOhgitgYku/letMUqOXFoWV0zIIUbjpdH2t+tYj4bQMRQ==}
    engines: {node: '>=8'}
    dependencies:
      min-indent: 1.0.1
    dev: true

  /strip-json-comments@3.1.1:
    resolution: {integrity: sha512-6fPc+R4ihwqP6N/aIv2f1gMH8lOVtWQHoqC4yK6oSDVVocumAsfCqjkXnqiYMhmMwS/mEHLp7Vehlt3ql6lEig==}
    engines: {node: '>=8'}
    dev: true

  /styled-jsx@5.1.1(react@18.2.0):
    resolution: {integrity: sha512-pW7uC1l4mBZ8ugbiZrcIsiIvVx1UmTfw7UkC3Um2tmfUq9Bhk8IiyEIPl6F8agHgjzku6j0xQEZbfA5uSgSaCw==}
    engines: {node: '>= 12.0.0'}
    peerDependencies:
      '@babel/core': '*'
      babel-plugin-macros: '*'
      react: '>= 16.8.0 || 17.x.x || ^18.0.0-0'
    peerDependenciesMeta:
      '@babel/core':
        optional: true
      babel-plugin-macros:
        optional: true
    dependencies:
      client-only: 0.0.1
      react: 18.2.0
    dev: false

  /sucrase@3.33.0:
    resolution: {integrity: sha512-ARGC7vbufOHfpvyGcZZXFaXCMZ9A4fffOGC5ucOW7+WHDGlAe8LJdf3Jts1sWhDeiI1RSWrKy5Hodl+JWGdW2A==}
    engines: {node: '>=8'}
    hasBin: true
    dependencies:
      '@jridgewell/gen-mapping': 0.3.3
      commander: 4.1.1
      glob: 7.1.6
      lines-and-columns: 1.2.4
      mz: 2.7.0
      pirates: 4.0.6
      ts-interface-checker: 0.1.13
    dev: true

  /supports-color@5.5.0:
    resolution: {integrity: sha512-QjVjwdXIt408MIiAqCX4oUKsgU2EqAGzs2Ppkm4aQYbjm+ZEWEcW4SfFNTr4uMNZma0ey4f5lgLrkB0aX0QMow==}
    engines: {node: '>=4'}
    dependencies:
      has-flag: 3.0.0
    dev: true

  /supports-color@7.2.0:
    resolution: {integrity: sha512-qpCAvRl9stuOHveKsn7HncJRvv501qIacKzQlO/+Lwxc9+0q2wLyv4Dfvt80/DPn2pqOBsJdDiogXGR9+OvwRw==}
    engines: {node: '>=8'}
    dependencies:
      has-flag: 4.0.0
    dev: true

  /supports-preserve-symlinks-flag@1.0.0:
    resolution: {integrity: sha512-ot0WnXS9fgdkgIcePe6RHNk1WA8+muPa6cSjeR3V8K27q9BB1rTE3R1p7Hv0z1ZyAc8s6Vvv8DIyWf681MAt0w==}
    engines: {node: '>= 0.4'}
    dev: true

  /synckit@0.8.5:
    resolution: {integrity: sha512-L1dapNV6vu2s/4Sputv8xGsCdAVlb5nRDMFU/E27D44l5U6cw1g0dGd45uLc+OXjNMmF4ntiMdCimzcjFKQI8Q==}
    engines: {node: ^14.18.0 || >=16.0.0}
    dependencies:
      '@pkgr/utils': 2.4.2
      tslib: 2.6.0
    dev: true

  /tailwindcss@3.3.3:
    resolution: {integrity: sha512-A0KgSkef7eE4Mf+nKJ83i75TMyq8HqY3qmFIJSWy8bNt0v1lG7jUcpGpoTFxAwYcWOphcTBLPPJg+bDfhDf52w==}
    engines: {node: '>=14.0.0'}
    hasBin: true
    dependencies:
      '@alloc/quick-lru': 5.2.0
      arg: 5.0.2
      chokidar: 3.5.3
      didyoumean: 1.2.2
      dlv: 1.1.3
      fast-glob: 3.3.0
      glob-parent: 6.0.2
      is-glob: 4.0.3
      jiti: 1.19.1
      lilconfig: 2.1.0
      micromatch: 4.0.5
      normalize-path: 3.0.0
      object-hash: 3.0.0
      picocolors: 1.0.0
      postcss: 8.4.26
      postcss-import: 15.1.0(postcss@8.4.26)
      postcss-js: 4.0.1(postcss@8.4.26)
      postcss-load-config: 4.0.1(postcss@8.4.26)
      postcss-nested: 6.0.1(postcss@8.4.26)
      postcss-selector-parser: 6.0.13
      resolve: 1.22.2
      sucrase: 3.33.0
    transitivePeerDependencies:
      - ts-node
    dev: true

  /tapable@2.2.1:
    resolution: {integrity: sha512-GNzQvQTOIP6RyTfE2Qxb8ZVlNmw0n88vp1szwWRimP02mnTsx3Wtn5qRdqY9w2XduFNUgvOwhNnQsjwCp+kqaQ==}
    engines: {node: '>=6'}
    dev: true

  /text-table@0.2.0:
    resolution: {integrity: sha512-N+8UisAXDGk8PFXP4HAzVR9nbfmVJ3zYLAWiTIoqC5v5isinhr+r5uaO8+7r3BMfuNIufIsA7RdpVgacC2cSpw==}
    dev: true

  /thenify-all@1.6.0:
    resolution: {integrity: sha512-RNxQH/qI8/t3thXJDwcstUO4zeqo64+Uy/+sNVRBx4Xn2OX+OZ9oP+iJnNFqplFra2ZUVeKCSa2oVWi3T4uVmA==}
    engines: {node: '>=0.8'}
    dependencies:
      thenify: 3.3.1
    dev: true

  /thenify@3.3.1:
    resolution: {integrity: sha512-RVZSIV5IG10Hk3enotrhvz0T9em6cyHBLkH/YAZuKqd8hRkKhSfCGIcP2KUY0EPxndzANBmNllzWPwak+bheSw==}
    dependencies:
      any-promise: 1.3.0
    dev: true

  /through@2.3.8:
    resolution: {integrity: sha512-w89qg7PI8wAdvX60bMDP+bFoD5Dvhm9oLheFp5O4a2QF0cSBGsBX4qZmadPMvVqlLJBBci+WqGGOAPvcDeNSVg==}
    dev: true

  /tiny-inflate@1.0.3:
    resolution: {integrity: sha512-pkY1fj1cKHb2seWDy0B16HeWyczlJA9/WW3u3c4z/NiWDsO3DOU5D7nhTLE9CF0yXv/QZFY7sEJmj24dK+Rrqw==}
    dev: false

  /titleize@3.0.0:
    resolution: {integrity: sha512-KxVu8EYHDPBdUYdKZdKtU2aj2XfEx9AfjXxE/Aj0vT06w2icA09Vus1rh6eSu1y01akYg6BjIK/hxyLJINoMLQ==}
    engines: {node: '>=12'}
    dev: true

  /to-regex-range@5.0.1:
    resolution: {integrity: sha512-65P7iz6X5yEr1cwcgvQxbbIw7Uk3gOy5dIdtZ4rDveLqhrdJP+Li/Hx6tyK0NEb+2GCyneCMJiGqrADCSNk8sQ==}
    engines: {node: '>=8.0'}
    dependencies:
      is-number: 7.0.0
    dev: true

  /ts-interface-checker@0.1.13:
    resolution: {integrity: sha512-Y/arvbn+rrz3JCKl9C4kVNfTfSm2/mEp5FSz5EsZSANGPSlQrpRI5M4PKF+mJnE52jOO90PnPSc3Ur3bTQw0gA==}
    dev: true

  /tsconfig-paths@3.14.2:
    resolution: {integrity: sha512-o/9iXgCYc5L/JxCHPe3Hvh8Q/2xm5Z+p18PESBU6Ff33695QnCHBEjcytY2q19ua7Mbl/DavtBOLq+oG0RCL+g==}
    dependencies:
      '@types/json5': 0.0.29
      json5: 1.0.2
      minimist: 1.2.8
      strip-bom: 3.0.0
    dev: true

  /tslib@1.14.1:
    resolution: {integrity: sha512-Xni35NKzjgMrwevysHTCArtLDpPvye8zV/0E4EyYn43P7/7qvQwPh9BGkHewbMulVntbigmcT7rdX3BNo9wRJg==}
    dev: true

  /tslib@2.6.0:
    resolution: {integrity: sha512-7At1WUettjcSRHXCyYtTselblcHl9PJFFVKiCAy/bY97+BPZXSQ2wbq0P9s8tK2G7dFQfNnlJnPAiArVBVBsfA==}

  /tsutils@3.21.0(typescript@5.1.6):
    resolution: {integrity: sha512-mHKK3iUXL+3UF6xL5k0PEhKRUBKPBCv/+RkEOpjRWxxx27KKRBmmA60A9pgOUvMi8GKhRMPEmjBRPzs2W7O1OA==}
    engines: {node: '>= 6'}
    peerDependencies:
      typescript: '>=2.8.0 || >= 3.2.0-dev || >= 3.3.0-dev || >= 3.4.0-dev || >= 3.5.0-dev || >= 3.6.0-dev || >= 3.6.0-beta || >= 3.7.0-dev || >= 3.7.0-beta'
    dependencies:
      tslib: 1.14.1
      typescript: 5.1.6
    dev: true

  /type-check@0.4.0:
    resolution: {integrity: sha512-XleUoc9uwGXqjWwXaUTZAmzMcFZ5858QA2vvx1Ur5xIcixXIP+8LnFDgRplU30us6teqdlskFfu+ae4K79Ooew==}
    engines: {node: '>= 0.8.0'}
    dependencies:
      prelude-ls: 1.2.1
    dev: true

  /type-fest@0.20.2:
    resolution: {integrity: sha512-Ne+eE4r0/iWnpAxD852z3A+N0Bt5RN//NjJwRd2VFHEmrywxf5vsZlh4R6lixl6B+wz/8d+maTSAkN1FIkI3LQ==}
    engines: {node: '>=10'}
    dev: true

  /type-fest@0.21.3:
    resolution: {integrity: sha512-t0rzBq87m3fVcduHDUFhKmyyX+9eo6WQjZvf51Ea/M0Q7+T374Jp1aUiyUl0GKxp8M/OETVHSDvmkyPgvX+X2w==}
    engines: {node: '>=10'}
    dev: true

  /type-fest@0.6.0:
    resolution: {integrity: sha512-q+MB8nYR1KDLrgr4G5yemftpMC7/QLqVndBmEEdqzmNj5dcFOO4Oo8qlwZE3ULT3+Zim1F8Kq4cBnikNhlCMlg==}
    engines: {node: '>=8'}
    dev: true

  /type-fest@0.8.1:
    resolution: {integrity: sha512-4dbzIzqvjtgiM5rw1k5rEHtBANKmdudhGyBEajN01fEyhaAIhsoKNy6y7+IN93IfpFtwY9iqi7kD+xwKhQsNJA==}
    engines: {node: '>=8'}
    dev: true

  /typed-array-buffer@1.0.0:
    resolution: {integrity: sha512-Y8KTSIglk9OZEr8zywiIHG/kmQ7KWyjseXs1CbSo8vC42w7hg2HgYTxSWwP0+is7bWDc1H+Fo026CpHFwm8tkw==}
    engines: {node: '>= 0.4'}
    dependencies:
      call-bind: 1.0.2
      get-intrinsic: 1.2.1
      is-typed-array: 1.1.10
    dev: true

  /typed-array-byte-length@1.0.0:
    resolution: {integrity: sha512-Or/+kvLxNpeQ9DtSydonMxCx+9ZXOswtwJn17SNLvhptaXYDJvkFFP5zbfU/uLmvnBJlI4yrnXRxpdWH/M5tNA==}
    engines: {node: '>= 0.4'}
    dependencies:
      call-bind: 1.0.2
      for-each: 0.3.3
      has-proto: 1.0.1
      is-typed-array: 1.1.10
    dev: true

  /typed-array-byte-offset@1.0.0:
    resolution: {integrity: sha512-RD97prjEt9EL8YgAgpOkf3O4IF9lhJFr9g0htQkm0rchFp/Vx7LW5Q8fSXXub7BXAODyUQohRMyOc3faCPd0hg==}
    engines: {node: '>= 0.4'}
    dependencies:
      available-typed-arrays: 1.0.5
      call-bind: 1.0.2
      for-each: 0.3.3
      has-proto: 1.0.1
      is-typed-array: 1.1.10
    dev: true

  /typed-array-length@1.0.4:
    resolution: {integrity: sha512-KjZypGq+I/H7HI5HlOoGHkWUUGq+Q0TPhQurLbyrVrvnKTBgzLhIJ7j6J/XTQOi0d1RjyZ0wdas8bKs2p0x3Ng==}
    dependencies:
      call-bind: 1.0.2
      for-each: 0.3.3
      is-typed-array: 1.1.10
    dev: true

  /typescript@5.1.6:
    resolution: {integrity: sha512-zaWCozRZ6DLEWAWFrVDz1H6FVXzUSfTy5FUMWsQlU8Ym5JP9eO4xkTIROFCQvhQf61z6O/G6ugw3SgAnvvm+HA==}
    engines: {node: '>=14.17'}
    hasBin: true
    dev: true

  /unbox-primitive@1.0.2:
    resolution: {integrity: sha512-61pPlCD9h51VoreyJ0BReideM3MDKMKnh6+V9L08331ipq6Q8OFXZYiqP6n/tbHx4s5I9uRhcye6BrbkizkBDw==}
    dependencies:
      call-bind: 1.0.2
      has-bigints: 1.0.2
      has-symbols: 1.0.3
      which-boxed-primitive: 1.0.2
    dev: true

  /unicode-trie@2.0.0:
    resolution: {integrity: sha512-x7bc76x0bm4prf1VLg79uhAzKw8DVboClSN5VxJuQ+LKDOVEW9CdH+VY7SP+vX7xCYQqzzgQpFqz15zeLvAtZQ==}
    dependencies:
      pako: 0.2.9
      tiny-inflate: 1.0.3
    dev: false

  /universal-cookie@4.0.4:
    resolution: {integrity: sha512-lbRVHoOMtItjWbM7TwDLdl8wug7izB0tq3/YVKhT/ahB4VDvWMyvnADfnJI8y6fSvsjh51Ix7lTGC6Tn4rMPhw==}
    dependencies:
      '@types/cookie': 0.3.3
      cookie: 0.4.2
    dev: false

  /untildify@4.0.0:
    resolution: {integrity: sha512-KK8xQ1mkzZeg9inewmFVDNkg3l5LUhoq9kN6iWYB/CC9YMG8HA+c1Q8HwDe6dEX7kErrEVNVBO3fWsVq5iDgtw==}
    engines: {node: '>=8'}
    dev: true

  /update-browserslist-db@1.0.11(browserslist@4.21.9):
    resolution: {integrity: sha512-dCwEFf0/oT85M1fHBg4F0jtLwJrutGoHSQXCh7u4o2t1drG+c0a9Flnqww6XUKSfQMPpJBRjU8d4RXB09qtvaA==}
    hasBin: true
    peerDependencies:
      browserslist: '>= 4.21.0'
    dependencies:
      browserslist: 4.21.9
      escalade: 3.1.1
      picocolors: 1.0.0
    dev: true

  /uri-js@4.4.1:
    resolution: {integrity: sha512-7rKUyy33Q1yc98pQ1DAmLtwX109F7TIfWlW1Ydo8Wl1ii1SeHieeh0HHfPeL2fMXK6z0s8ecKs9frCuLJvndBg==}
    dependencies:
      punycode: 2.3.0
    dev: true

  /util-deprecate@1.0.2:
    resolution: {integrity: sha512-EPD5q1uXyFxJpCrLnCc1nHnq3gOa6DZBocAIiI2TaSCA7VCJ1UJDMagCzIkXNsUYfD1daK//LTEQ8xiIbrHtcw==}
    dev: true

  /validate-npm-package-license@3.0.4:
    resolution: {integrity: sha512-DpKm2Ui/xN7/HQKCtpZxoRWBhZ9Z0kqtygG8XCgNQ8ZlDnxuQmWhj566j8fN4Cu3/JmbhsDo7fcAJq4s9h27Ew==}
    dependencies:
      spdx-correct: 3.2.0
      spdx-expression-parse: 3.0.1
    dev: true

  /watchpack@2.4.0:
    resolution: {integrity: sha512-Lcvm7MGST/4fup+ifyKi2hjyIAwcdI4HRgtvTpIUxBRhB+RFtUh8XtDOxUfctVCnhVi+QQj49i91OyvzkJl6cg==}
    engines: {node: '>=10.13.0'}
    dependencies:
      glob-to-regexp: 0.4.1
      graceful-fs: 4.2.11
    dev: false

  /which-boxed-primitive@1.0.2:
    resolution: {integrity: sha512-bwZdv0AKLpplFY2KZRX6TvyuN7ojjr7lwkg6ml0roIy9YeuSr7JS372qlNW18UQYzgYK9ziGcerWqZOmEn9VNg==}
    dependencies:
      is-bigint: 1.0.4
      is-boolean-object: 1.1.2
      is-number-object: 1.0.7
      is-string: 1.0.7
      is-symbol: 1.0.4
    dev: true

  /which-typed-array@1.1.10:
    resolution: {integrity: sha512-uxoA5vLUfRPdjCuJ1h5LlYdmTLbYfums398v3WLkM+i/Wltl2/XyZpQWKbN++ck5L64SR/grOHqtXCUKmlZPNA==}
    engines: {node: '>= 0.4'}
    dependencies:
      available-typed-arrays: 1.0.5
      call-bind: 1.0.2
      for-each: 0.3.3
      gopd: 1.0.1
      has-tostringtag: 1.0.0
      is-typed-array: 1.1.10
    dev: true

  /which@2.0.2:
    resolution: {integrity: sha512-BLI3Tl1TW3Pvl70l3yq3Y64i+awpwXqsGBYWkkqMtnbXgrMD+yj7rhW0kuEDxzJaYXGjEW5ogapKNMEKNMjibA==}
    engines: {node: '>= 8'}
    hasBin: true
    dependencies:
      isexe: 2.0.0
    dev: true

  /wrap-ansi@6.2.0:
    resolution: {integrity: sha512-r6lPcBGxZXlIcymEu7InxDMhdW0KDxpLgoFLcguasxCaJ/SOIZwINatK9KY/tf+ZrlywOKU0UDj3ATXUBfxJXA==}
    engines: {node: '>=8'}
    dependencies:
      ansi-styles: 4.3.0
      string-width: 4.2.3
      strip-ansi: 6.0.1
    dev: true

  /wrap-ansi@7.0.0:
    resolution: {integrity: sha512-YVGIj2kamLSTxw6NsZjoBxfSwsn0ycdesmc4p+Q21c5zPuZ1pl+NfxVdxPtdHvmNVOQ6XSYG4AUtyt/Fi7D16Q==}
    engines: {node: '>=10'}
    dependencies:
      ansi-styles: 4.3.0
      string-width: 4.2.3
      strip-ansi: 6.0.1
    dev: true

  /wrappy@1.0.2:
    resolution: {integrity: sha512-l4Sp/DRseor9wL6EvV2+TuQn63dMkPjZ/sp9XkghTEbV9KlPS1xUsZ3u7/IQO4wxtcFB4bgpQPRcR3QCvezPcQ==}
    dev: true

  /yallist@4.0.0:
    resolution: {integrity: sha512-3wdGidZyq5PB084XLES5TpOSRA3wjXAlIWMhum2kRcv/41Sn2emQ0dycQW4uZXLejwKvg6EsvbdlVL+FYEct7A==}
    dev: true

  /yaml@2.3.1:
    resolution: {integrity: sha512-2eHWfjaoXgTBC2jNM1LRef62VQa0umtvRiDSk6HSzW7RvS5YtkabJrwYLLEKWBc8a5U2PTSCs+dJjUTJdlHsWQ==}
    engines: {node: '>= 14'}
    dev: true

  /yocto-queue@0.1.0:
    resolution: {integrity: sha512-rVksvsnNCdJ/ohGc6xgPwyN8eheCxsiLM8mxuE/t/mOVqJewPuO1miLpTHQiRgTKCLexL4MeAFVagts7HmNZ2Q==}
    engines: {node: '>=10'}
    dev: true

  /yoga-wasm-web@0.3.3:
    resolution: {integrity: sha512-N+d4UJSJbt/R3wqY7Coqs5pcV0aUj2j9IaQ3rNj9bVCLld8tTGKRa2USARjnvZJWVx1NDmQev8EknoczaOQDOA==}
    dev: false

  /zod@3.21.4:
    resolution: {integrity: sha512-m46AKbrzKVzOzs/DZgVnG5H55N1sv1M8qZU3A8RIKbs3mrACDNeIOeilDymVb2HdmP8uwshOCF4uJ8uM9rCqJw==}
    dev: false<|MERGE_RESOLUTION|>--- conflicted
+++ resolved
@@ -9,13 +9,8 @@
     specifier: ^1.7.15
     version: 1.7.15(react-dom@18.2.0)(react@18.2.0)
   '@shopware/api-client':
-<<<<<<< HEAD
-    specifier: 0.0.0-canary-20230706101754
-    version: link:../../frontends/packages/api-client-next
-=======
     specifier: 0.0.0-canary-20230713092547
     version: 0.0.0-canary-20230713092547
->>>>>>> a66652fc
   '@vercel/og':
     specifier: ^0.5.8
     version: 0.5.8
@@ -89,7 +84,7 @@
     version: 3.0.0
   prettier-plugin-tailwindcss:
     specifier: ^0.4.1
-    version: 0.4.1(prettier@3.0.0)
+    version: 0.4.1(prettier@3.0.0)https://boxblinkracer.com/blog/shopware-ai-demodata
   tailwindcss:
     specifier: ^3.3.3
     version: 3.3.3
@@ -125,7 +120,7 @@
     resolution: {integrity: sha512-BSKlD1hgnedS5XRnGOljZawtag7H1yPfQp0tdNJCHoH6AZ+Pcm9VvkrK59/Yy593Ypg0zMxH2BxD1VPYUQ7UIw==}
     engines: {node: '>=6.9.0'}
     dependencies:
-      '@babel/helper-validator-identifier': 7.22.5
+      '@babel/helper-validator-identifier': 7.22.5https://boxblinkracer.com/blog/shopware-ai-demodata
       chalk: 2.4.2
       js-tokens: 4.0.0
     dev: true
@@ -384,15 +379,12 @@
     resolution: {integrity: sha512-V+MvGwaHH03hYhY+k6Ef/xKd6RYlc4q8WBx+2ANmipHJcKuktNcI/NgEsJgdSUF6Lw32njT6OnrRsKYCdgHjYw==}
     dev: true
 
-<<<<<<< HEAD
-=======
   /@shopware/api-client@0.0.0-canary-20230713092547:
     resolution: {integrity: sha512-+5dHwprTnpwtHQl3eletxpvMexqKf9N8fIiecqaeemrsWLkiFyAouP76UzYPVjEF54neOOaAI0DuIBvi2w4WXg==}
     dependencies:
       ofetch: 1.1.1
     dev: false
 
->>>>>>> a66652fc
   /@shuding/opentype.js@1.4.0-beta.0:
     resolution: {integrity: sha512-3NgmNyH3l/Hv6EvsWJbsvpcpUba6R8IREQ83nH83cyakCw7uM1arZKNfHwv1Wz6jgqrF/j4x5ELvR6PnK9nTcA==}
     engines: {node: '>= 8.0.0'}
@@ -2405,17 +2397,12 @@
       - babel-plugin-macros
     dev: false
 
-<<<<<<< HEAD
-  /node-releases@2.0.12:
-    resolution: {integrity: sha512-QzsYKWhXTWx8h1kIvqfnC++o0pEmpRQA/aenALsL2F4pqNVr7YzcdMlDij5WBnwftRbJCNJL/O7zdKaxKPHqgQ==}
-=======
   /node-fetch-native@1.2.0:
     resolution: {integrity: sha512-5IAMBTl9p6PaAjYCnMv5FmqIF6GcZnawAVnzaCG0rX2aYZJ4CxEkZNtVPuTRug7fL7wyM5BQYTlAzcyMPi6oTQ==}
     dev: false
 
   /node-releases@2.0.13:
     resolution: {integrity: sha512-uYr7J37ae/ORWdZeQ1xxMJe3NtdmqMC/JZK+geofDrkLUApKRHPd18/TxtBOJ4A0/+uUIliorNrfYV6s1b02eQ==}
->>>>>>> a66652fc
     dev: true
 
   /normalize-package-data@2.5.0:
