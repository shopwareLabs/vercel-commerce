{
  "private": true,
  "packageManager": "pnpm@8.2.0",
  "engines": {
    "node": ">=18",
    "pnpm": ">=8"
  },
  "scripts": {
<<<<<<< HEAD
=======
    "dev": "next dev --turbo",
>>>>>>> 887d4377
    "build": "next build",
    "dev": "next dev",
    "lint": "next lint",
    "prepare": "husky install",
    "prettier": "prettier --write --ignore-unknown .",
    "prettier:check": "prettier --check --ignore-unknown .",
    "start": "next start",
    "test": "pnpm lint && pnpm prettier:check"
  },
  "lint-staged": {
    "*": "prettier --write --ignore-unknown"
  },
  "dependencies": {
    "@headlessui/react": "^1.7.19",
    "@heroicons/react": "^2.1.3",
<<<<<<< HEAD
    "@shopware/api-client": "0.0.0-canary-20240418124146",
=======
>>>>>>> 887d4377
    "clsx": "^2.1.0",
    "geist": "^1.3.0",
    "next": "14.2.2",
    "react": "18.2.0",
    "react-dom": "18.2.0",
    "sharp": "^0.32.6"
  },
  "devDependencies": {
    "@tailwindcss/container-queries": "^0.1.1",
    "@tailwindcss/typography": "^0.5.12",
    "@types/node": "20.12.7",
    "@types/react": "18.2.79",
    "@types/react-dom": "18.2.25",
    "@vercel/git-hooks": "^1.0.0",
    "autoprefixer": "^10.4.19",
    "eslint": "^8.57.0",
    "eslint-config-next": "^14.2.2",
    "eslint-config-prettier": "^9.1.0",
    "eslint-plugin-unicorn": "^52.0.0",
<<<<<<< HEAD
    "husky": "^9.0.11",
=======
>>>>>>> 887d4377
    "lint-staged": "^15.2.2",
    "postcss": "^8.4.38",
    "prettier": "3.2.5",
    "prettier-plugin-tailwindcss": "^0.5.14",
    "tailwindcss": "^3.4.3",
    "typescript": "5.4.5"
  }
}<|MERGE_RESOLUTION|>--- conflicted
+++ resolved
@@ -6,12 +6,8 @@
     "pnpm": ">=8"
   },
   "scripts": {
-<<<<<<< HEAD
-=======
     "dev": "next dev --turbo",
->>>>>>> 887d4377
     "build": "next build",
-    "dev": "next dev",
     "lint": "next lint",
     "prepare": "husky install",
     "prettier": "prettier --write --ignore-unknown .",
@@ -25,10 +21,7 @@
   "dependencies": {
     "@headlessui/react": "^1.7.19",
     "@heroicons/react": "^2.1.3",
-<<<<<<< HEAD
     "@shopware/api-client": "0.0.0-canary-20240418124146",
-=======
->>>>>>> 887d4377
     "clsx": "^2.1.0",
     "geist": "^1.3.0",
     "next": "14.2.2",
@@ -48,10 +41,7 @@
     "eslint-config-next": "^14.2.2",
     "eslint-config-prettier": "^9.1.0",
     "eslint-plugin-unicorn": "^52.0.0",
-<<<<<<< HEAD
     "husky": "^9.0.11",
-=======
->>>>>>> 887d4377
     "lint-staged": "^15.2.2",
     "postcss": "^8.4.38",
     "prettier": "3.2.5",
