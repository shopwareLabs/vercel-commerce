--- conflicted
+++ resolved
@@ -41,12 +41,8 @@
     "eslint-config-next": "^14.0.0",
     "eslint-config-prettier": "^9.0.0",
     "eslint-plugin-unicorn": "^48.0.1",
-<<<<<<< HEAD
     "husky": "^8.0.3",
-    "lint-staged": "^14.0.1",
-=======
     "lint-staged": "^15.0.2",
->>>>>>> 2448f520
     "postcss": "^8.4.31",
     "prettier": "3.0.3",
     "prettier-plugin-tailwindcss": "^0.5.6",
