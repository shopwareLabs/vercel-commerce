--- conflicted
+++ resolved
@@ -1,52 +1,10 @@
 import { useCallback } from 'react'
 import type { MutationHook } from '@commerce/utils/types'
 import { CommerceError } from '@commerce/utils/errors'
-<<<<<<< HEAD
-import useCommerceSignup from '@commerce/use-signup'
-=======
 import useSignup, { UseSignup } from '@commerce/use-signup'
 import type { SignupBody } from '../api/customers/signup'
->>>>>>> 4b4d804d
 import useCustomer from '../customer/use-customer'
-import customerCreateMutation from '@framework/utils/mutations/customer-create'
-import { CustomerCreateInput } from '@framework/schema'
 
-<<<<<<< HEAD
-const defaultOpts = {
-  query: customerCreateMutation,
-}
-
-export const fetcher: HookFetcher<null, CustomerCreateInput> = (
-  options,
-  { firstName, lastName, email, password },
-  fetch
-) => {
-  if (!(firstName && lastName && email && password)) {
-    throw new CommerceError({
-      message:
-        'A first name, last name, email and password are required to signup',
-    })
-  }
-
-  return fetch({
-    ...defaultOpts,
-    ...options,
-    variables: { firstName, lastName, email, password },
-  })
-}
-
-export function extendHook(customFetcher: typeof fetcher) {
-  const useSignup = () => {
-    const { revalidate } = useCustomer()
-    const fn = useCommerceSignup<null, CustomerCreateInput>(
-      defaultOpts,
-      customFetcher
-    )
-
-    return useCallback(
-      async function signup(input: CustomerCreateInput) {
-        const data = await fn(input)
-=======
 export default useSignup as UseSignup<typeof handler>
 
 export const handler: MutationHook<null, {}, SignupBody, SignupBody> = {
@@ -77,7 +35,6 @@
     return useCallback(
       async function signup(input) {
         const data = await fetch({ input })
->>>>>>> 4b4d804d
         await revalidate()
         return data
       },
