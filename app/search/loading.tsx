--- conflicted
+++ resolved
@@ -4,34 +4,25 @@
 
 export default function Loading() {
   return (
-<<<<<<< HEAD
-    <div className="mx-auto flex max-w-7xl flex-col bg-white py-6 text-black dark:bg-black dark:text-white md:flex-row">
-      <div className="order-first flex-none md:w-1/6"></div>
+    <div className="mx-auto flex max-w-screen-2xl flex-col gap-8 px-4 pb-4 text-black dark:text-white md:flex-row">
+      <div className="order-first w-full flex-none md:max-w-[125px]"></div>
       <div className="order-last min-h-screen w-full md:order-none">
         <Grid className="grid-cols-2 lg:grid-cols-3">
           {Array(12)
             .fill(0)
             .map((_, index) => {
               return (
-                <Grid.Item key={index} className="animate-pulse bg-gray-100 dark:bg-gray-900" />
+                <Grid.Item
+                  key={index}
+                  className="animate-pulse bg-neutral-100 dark:bg-neutral-900"
+                />
               );
             })}
         </Grid>
       </div>
-      <div className="order-none md:order-last md:w-1/6 md:flex-none">
+      <div className="order-none flex-none md:order-last md:w-[125px]">
         <FilterList list={sorting} title="Sort by" />
       </div>
     </div>
-=======
-    <Grid className="grid-cols-2 lg:grid-cols-3">
-      {Array(12)
-        .fill(0)
-        .map((_, index) => {
-          return (
-            <Grid.Item key={index} className="animate-pulse bg-neutral-100 dark:bg-neutral-900" />
-          );
-        })}
-    </Grid>
->>>>>>> 61b134a6
   );
 }