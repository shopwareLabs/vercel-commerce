import Grid from 'components/grid';
import ProductGridItems from 'components/layout/product-grid-items';
import FilterList from 'components/layout/search/filter';
import { defaultSort, sorting } from 'lib/constants';
import { getSearchCollectionProducts } from 'lib/shopware';

export const runtime = 'edge';

export const metadata = {
  title: 'Search',
  description: 'Search for products in the store.'
};

export default async function SearchPage({
  searchParams
}: {
  searchParams?: { [key: string]: string | string[] | undefined };
}) {
  const { sort, q: searchValue } = searchParams as { [key: string]: string };
  const { sortKey, reverse } = sorting.find((item) => item.slug === sort) || defaultSort;

  const products = await getSearchCollectionProducts({ sortKey, reverse, query: searchValue });
  const resultsText = products.length > 1 ? 'results' : 'result';

  return (
    <>
      {searchValue && products.length === 0 ? (
        <div className="mx-auto flex max-w-7xl flex-col bg-white py-6 text-black dark:bg-black dark:text-white md:flex-row">
          <p>
            {'There are no products that match '}
            <span className="font-bold">&quot;{searchValue}&quot;</span>
          </p>
        </div>
      ) : null}
      {products.length > 0 ? (
<<<<<<< HEAD
        <div className="mx-auto flex max-w-7xl flex-col bg-white py-6 text-black dark:bg-black dark:text-white md:flex-row">
          <div className="order-first flex-none md:w-1/6">
            {searchValue ? (
              <p>
                {`Showing ${products.length} ${resultsText} for `}
                <span className="font-bold">&quot;{searchValue}&quot;</span>
              </p>
            ) : null}
            <p className="pt-4">Good place to add other suggest search terms ;)</p>
          </div>
          <Grid className="grid-cols-2 lg:grid-cols-3">
            <ProductGridItems products={products} />
          </Grid>
          <div className="order-none md:order-last md:w-1/6 md:flex-none">
            <FilterList list={sorting} title="Sort by" />
          </div>
        </div>
=======
        <Grid className="grid-cols-1 sm:grid-cols-2 lg:grid-cols-3">
          <ProductGridItems products={products} />
        </Grid>
>>>>>>> 61b134a6
      ) : null}
    </>
  );
}<|MERGE_RESOLUTION|>--- conflicted
+++ resolved
@@ -33,7 +33,6 @@
         </div>
       ) : null}
       {products.length > 0 ? (
-<<<<<<< HEAD
         <div className="mx-auto flex max-w-7xl flex-col bg-white py-6 text-black dark:bg-black dark:text-white md:flex-row">
           <div className="order-first flex-none md:w-1/6">
             {searchValue ? (
@@ -44,18 +43,13 @@
             ) : null}
             <p className="pt-4">Good place to add other suggest search terms ;)</p>
           </div>
-          <Grid className="grid-cols-2 lg:grid-cols-3">
+          <Grid className="grid-cols-1 sm:grid-cols-2 lg:grid-cols-3">
             <ProductGridItems products={products} />
           </Grid>
           <div className="order-none md:order-last md:w-1/6 md:flex-none">
             <FilterList list={sorting} title="Sort by" />
           </div>
         </div>
-=======
-        <Grid className="grid-cols-1 sm:grid-cols-2 lg:grid-cols-3">
-          <ProductGridItems products={products} />
-        </Grid>
->>>>>>> 61b134a6
       ) : null}
     </>
   );
