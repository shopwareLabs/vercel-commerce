--- conflicted
+++ resolved
@@ -24,24 +24,13 @@
     }))
   );
 
-<<<<<<< HEAD
-  const fetchedRoutes = (await Promise.all([productsPromise])).flat();
-=======
-  const pagesPromise = getPages().then((pages) =>
-    pages.map((page) => ({
-      url: `${baseUrl}/${page.handle}`,
-      lastModified: page.updatedAt
-    }))
-  );
-
   let fetchedRoutes: Route[] = [];
 
   try {
-    fetchedRoutes = (await Promise.all([collectionsPromise, productsPromise, pagesPromise])).flat();
+    fetchedRoutes = (await Promise.all([productsPromise])).flat();
   } catch (error) {
     throw JSON.stringify(error, null, 2);
   }
->>>>>>> ef92d578
 
   return [...routesMap, ...fetchedRoutes];
 }