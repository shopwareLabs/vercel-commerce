import { GetStaticPropsContext, InferGetStaticPropsType } from 'next'
import getAllProducts from '@lib/bigcommerce/api/operations/get-all-products'
import { Layout } from '@components/core'
import { Grid, Marquee, Hero } from '@components/ui'
import { ProductCard } from '@components/product'
import getSiteInfo from '@lib/bigcommerce/api/operations/get-site-info'

export async function getStaticProps({ preview }: GetStaticPropsContext) {
  const { products } = await getAllProducts()
  const { categories } = await getSiteInfo()

  return {
    props: { products, categories },
  }
}

export default function Home({
  products,
  categories,
}: InferGetStaticPropsType<typeof getStaticProps>) {
  return (
    <>
      <Grid items={products.slice(0, 3)} wrapper={ProductCard} />
      <Marquee
        items={products.slice(0, 3)}
        wrapper={(p: any) => <ProductCard {...p} variant="slim" />}
      />
      <Hero
        headline="Release Details: The Yeezy BOOST 350 V2 ‘Natural'"
        description="
        The Yeezy BOOST 350 V2 lineup continues to grow. We recently had the
        ‘Carbon’ iteration, and now release details have been locked in for
        this ‘Natural’ joint. Revealed by Yeezy Mafia earlier this year, the
        shoe was originally called ‘Abez’, which translated to ‘Tin’ in
        Hebrew. It’s now undergone a name change, and will be referred to as
        ‘Natural’."
      />
      <Grid items={products.slice(3, 6)} layout="B" wrapper={ProductCard} />
      <Marquee
        items={[...products.slice(3, 6)]}
        variant="secondary"
        wrapper={(p: any) => <ProductCard {...p} variant="slim" />}
      />
<<<<<<< HEAD
      <div className="py-12 px-4 flex flex-row w-full">
        <div className="flex-0 pr-3 w-48 break-words">
          ALL CATEGORIES ACCESSORIES BAGS CLOTHING SHOES ALL DESIGNERS 032c 1017
=======
      <div className="py-12 flex flex-row w-full">
        <div className="pr-3 w-48">
          <ul className="uppercase">
            <li>
              <h2 className="font-bold">All Categories</h2>
            </li>
            {categories.map((cat) => (
              <li key={cat.path} className="mt-2">
                <a href="#">{cat.name}</a>
              </li>
            ))}
          </ul>
>>>>>>> 0aac9559
        </div>
        <div className="flex-1">
          <Grid
            items={[
              ...products.slice(6),
              ...products.slice(6),
              ...products.slice(6),
            ]}
            layout="normal"
            wrapper={ProductCard}
          />
        </div>
      </div>
    </>
  )
}

Home.Layout = Layout<|MERGE_RESOLUTION|>--- conflicted
+++ resolved
@@ -41,11 +41,6 @@
         variant="secondary"
         wrapper={(p: any) => <ProductCard {...p} variant="slim" />}
       />
-<<<<<<< HEAD
-      <div className="py-12 px-4 flex flex-row w-full">
-        <div className="flex-0 pr-3 w-48 break-words">
-          ALL CATEGORIES ACCESSORIES BAGS CLOTHING SHOES ALL DESIGNERS 032c 1017
-=======
       <div className="py-12 flex flex-row w-full">
         <div className="pr-3 w-48">
           <ul className="uppercase">
@@ -58,7 +53,6 @@
               </li>
             ))}
           </ul>
->>>>>>> 0aac9559
         </div>
         <div className="flex-1">
           <Grid
