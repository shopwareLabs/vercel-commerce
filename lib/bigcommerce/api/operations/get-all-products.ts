import type {
  GetAllProductsQuery,
  GetAllProductsQueryVariables,
<<<<<<< HEAD
} from "lib/bigcommerce/schema";
import { getConfig, Images, ProductImageVariables } from "..";
import { RecursivePartial } from "../types";
=======
} from 'lib/bigcommerce/schema';
import type { RecursivePartial, RecursiveRequired } from '../types';
import { getConfig, Images, ProductImageVariables } from '..';
>>>>>>> 35ac41e0

export const getAllProductsQuery = /* GraphQL */ `
  query getAllProducts(
    $first: Int = 10
    $imgSmallWidth: Int = 320
    $imgSmallHeight: Int
    $imgMediumWidth: Int = 640
    $imgMediumHeight: Int
    $imgLargeWidth: Int = 960
    $imgLargeHeight: Int
    $imgXLWidth: Int = 1280
    $imgXLHeight: Int
  ) {
    site {
      products(first: $first) {
        pageInfo {
          startCursor
          endCursor
        }
        edges {
          cursor
          node {
            entityId
            name
            path
            brand {
              name
            }
            description
            prices {
              price {
                value
                currencyCode
              }
              salePrice {
                value
                currencyCode
              }
            }
            images {
              edges {
                node {
                  urlSmall: url(width: $imgSmallWidth, height: $imgSmallHeight)
                  urlMedium: url(
                    width: $imgMediumWidth
                    height: $imgMediumHeight
                  )
                  urlLarge: url(width: $imgLargeWidth, height: $imgLargeHeight)
                  urlXL: url(width: $imgXLWidth, height: $imgXLHeight)
                }
              }
            }
            variants {
              edges {
                node {
                  entityId
                  defaultImage {
                    urlSmall: url(
                      width: $imgSmallWidth
                      height: $imgSmallHeight
                    )
                    urlMedium: url(
                      width: $imgMediumWidth
                      height: $imgMediumHeight
                    )
                    urlLarge: url(
                      width: $imgLargeWidth
                      height: $imgLargeHeight
                    )
                    urlXL: url(width: $imgXLWidth, height: $imgXLHeight)
                  }
                }
              }
            }
            options {
              edges {
                node {
                  entityId
                  displayName
                  isRequired
                  values {
                    edges {
                      node {
                        entityId
                        label
                      }
                    }
                  }
                }
              }
            }
          }
        }
      }
    }
  }
`;

export interface GetAllProductsResult<T> {
  products: T extends GetAllProductsQuery
<<<<<<< HEAD
    ? T["site"]["products"]["edges"]
=======
    ? NonNullable<T['site']['products']['edges']>
>>>>>>> 35ac41e0
    : unknown;
}

export type ProductVariables = Images &
  Omit<GetAllProductsQueryVariables, keyof ProductImageVariables>;

async function getAllProducts(opts?: {
  query?: string;
  variables?: ProductVariables;
}): Promise<GetAllProductsResult<GetAllProductsQuery>>;

async function getAllProducts<T, V = any>(opts: {
  query: string;
  variables?: V;
}): Promise<GetAllProductsResult<T>>;

async function getAllProducts({
  query = getAllProductsQuery,
  variables: vars,
}: {
  query?: string;
  variables?: ProductVariables;
} = {}): Promise<GetAllProductsResult<GetAllProductsQuery>> {
  const config = getConfig();
  const variables: GetAllProductsQueryVariables = {
    ...config.imageVariables,
    ...vars,
  };
  // RecursivePartial forces the method to check for every prop in the data, which is
  // required in case there's a custom `query`
  const data = await config.fetch<RecursivePartial<GetAllProductsQuery>>(
    query,
    { variables }
  );
  const products = data.site?.products?.edges;

  return {
    products: (products as RecursiveRequired<typeof products>) ?? [],
  };
}

export default getAllProducts;<|MERGE_RESOLUTION|>--- conflicted
+++ resolved
@@ -1,15 +1,9 @@
 import type {
   GetAllProductsQuery,
   GetAllProductsQueryVariables,
-<<<<<<< HEAD
 } from "lib/bigcommerce/schema";
+import type { RecursivePartial, RecursiveRequired } from "../types";
 import { getConfig, Images, ProductImageVariables } from "..";
-import { RecursivePartial } from "../types";
-=======
-} from 'lib/bigcommerce/schema';
-import type { RecursivePartial, RecursiveRequired } from '../types';
-import { getConfig, Images, ProductImageVariables } from '..';
->>>>>>> 35ac41e0
 
 export const getAllProductsQuery = /* GraphQL */ `
   query getAllProducts(
@@ -110,11 +104,7 @@
 
 export interface GetAllProductsResult<T> {
   products: T extends GetAllProductsQuery
-<<<<<<< HEAD
-    ? T["site"]["products"]["edges"]
-=======
-    ? NonNullable<T['site']['products']['edges']>
->>>>>>> 35ac41e0
+    ? NonNullable<T["site"]["products"]["edges"]>
     : unknown;
 }
 
