--- conflicted
+++ resolved
@@ -2,17 +2,8 @@
 import clsx from 'clsx';
 import { updateItemQuantity } from 'components/cart/actions';
 import LoadingDots from 'components/loading-dots';
-<<<<<<< HEAD
 import type { CartItem } from 'lib/shopware/types';
-import {
-  // @ts-ignore
-  experimental_useFormState as useFormState,
-  experimental_useFormStatus as useFormStatus
-} from 'react-dom';
-=======
-import type { CartItem } from 'lib/shopify/types';
 import { useFormState, useFormStatus } from 'react-dom';
->>>>>>> 2448f520
 
 function SubmitButton({ type }: { type: 'plus' | 'minus' }) {
   const { pending } = useFormStatus();
