'use client';

import { PlusIcon } from '@heroicons/react/24/outline';
import clsx from 'clsx';
import { addItem } from 'components/cart/actions';
<<<<<<< HEAD
import LoadingDots from 'components/loading-dots';
import { Product, ProductVariant } from 'lib/shopware/types';
import { useSearchParams } from 'next/navigation';
import { useActionState } from 'react';
import { useFormStatus } from 'react-dom';
=======
import { useProduct } from 'components/product/product-context';
import { Product, ProductVariant } from 'lib/shopify/types';
import { useActionState } from 'react';
import { useCart } from './cart-context';

>>>>>>> 8d4cc9a9
function SubmitButton({
  availableForSale,
  selectedVariantId
}: {
  availableForSale: boolean;
  selectedVariantId: string | undefined;
}) {
  const buttonClasses =
    'relative flex w-full items-center justify-center rounded-full bg-blue-600 p-4 tracking-wide text-white';
  const disabledClasses = 'cursor-not-allowed opacity-60 hover:opacity-60';

  if (!availableForSale) {
    return (
      <button disabled className={clsx(buttonClasses, disabledClasses)}>
        Out Of Stock
      </button>
    );
  }

  console.log(selectedVariantId);
  if (!selectedVariantId) {
    return (
      <button
        aria-label="Please select an option"
        disabled
        className={clsx(buttonClasses, disabledClasses)}
      >
        <div className="absolute left-0 ml-4">
          <PlusIcon className="h-5" />
        </div>
        Add To Cart
      </button>
    );
  }

  return (
    <button
      aria-label="Add to cart"
      className={clsx(buttonClasses, {
<<<<<<< HEAD
        'hover:opacity-90': true,
        [disabledClasses]: pending
=======
        'hover:opacity-90': true
>>>>>>> 8d4cc9a9
      })}
    >
      <div className="absolute left-0 ml-4">
        <PlusIcon className="h-5" />
      </div>
      Add To Cart
    </button>
  );
}

<<<<<<< HEAD
export function AddToCart({
  product,
  variants,
  availableForSale
}: {
  product: Product;
  variants: ProductVariant[];
  availableForSale: boolean;
}) {
  const [message, formAction] = useActionState(addItem, null);
  const searchParams = useSearchParams();
  const defaultVariantId = variants.length === 1 ? variants[0]?.id : product.id;
  const variant = variants.find((variant) =>
    variant.selectedOptions.every(
      (option) => option.value === searchParams.get(option.name.toLowerCase())
    )
=======
export function AddToCart({ product }: { product: Product }) {
  const { variants, availableForSale } = product;
  const { addCartItem } = useCart();
  const { state } = useProduct();
  const [message, formAction] = useActionState(addItem, null);

  const variant = variants.find((variant: ProductVariant) =>
    variant.selectedOptions.every((option) => option.value === state[option.name.toLowerCase()])
>>>>>>> 8d4cc9a9
  );
  const defaultVariantId = variants.length === 1 ? variants[0]?.id : undefined;
  const selectedVariantId = variant?.id || defaultVariantId;
  const actionWithVariant = formAction.bind(null, selectedVariantId);
  const finalVariant = variants.find((variant) => variant.id === selectedVariantId)!;

  return (
    <form
      action={async () => {
        addCartItem(finalVariant, product);
        await actionWithVariant();
      }}
    >
      <SubmitButton availableForSale={availableForSale} selectedVariantId={selectedVariantId} />
      <div className="flex items-center px-4 py-3 text-sm font-bold text-black">
        <p aria-live="polite" className="h-6" role="status">
          {message}
        </p>
      </div>
    </form>
  );
}<|MERGE_RESOLUTION|>--- conflicted
+++ resolved
@@ -3,19 +3,11 @@
 import { PlusIcon } from '@heroicons/react/24/outline';
 import clsx from 'clsx';
 import { addItem } from 'components/cart/actions';
-<<<<<<< HEAD
-import LoadingDots from 'components/loading-dots';
+import { useProduct } from 'components/product/product-context';
 import { Product, ProductVariant } from 'lib/shopware/types';
-import { useSearchParams } from 'next/navigation';
-import { useActionState } from 'react';
-import { useFormStatus } from 'react-dom';
-=======
-import { useProduct } from 'components/product/product-context';
-import { Product, ProductVariant } from 'lib/shopify/types';
 import { useActionState } from 'react';
 import { useCart } from './cart-context';
 
->>>>>>> 8d4cc9a9
 function SubmitButton({
   availableForSale,
   selectedVariantId
@@ -55,12 +47,7 @@
     <button
       aria-label="Add to cart"
       className={clsx(buttonClasses, {
-<<<<<<< HEAD
-        'hover:opacity-90': true,
-        [disabledClasses]: pending
-=======
         'hover:opacity-90': true
->>>>>>> 8d4cc9a9
       })}
     >
       <div className="absolute left-0 ml-4">
@@ -71,24 +58,6 @@
   );
 }
 
-<<<<<<< HEAD
-export function AddToCart({
-  product,
-  variants,
-  availableForSale
-}: {
-  product: Product;
-  variants: ProductVariant[];
-  availableForSale: boolean;
-}) {
-  const [message, formAction] = useActionState(addItem, null);
-  const searchParams = useSearchParams();
-  const defaultVariantId = variants.length === 1 ? variants[0]?.id : product.id;
-  const variant = variants.find((variant) =>
-    variant.selectedOptions.every(
-      (option) => option.value === searchParams.get(option.name.toLowerCase())
-    )
-=======
 export function AddToCart({ product }: { product: Product }) {
   const { variants, availableForSale } = product;
   const { addCartItem } = useCart();
@@ -97,12 +66,11 @@
 
   const variant = variants.find((variant: ProductVariant) =>
     variant.selectedOptions.every((option) => option.value === state[option.name.toLowerCase()])
->>>>>>> 8d4cc9a9
   );
-  const defaultVariantId = variants.length === 1 ? variants[0]?.id : undefined;
+  const defaultVariantId = variants.length === 1 ? variants[0]?.id : product.id;
   const selectedVariantId = variant?.id || defaultVariantId;
   const actionWithVariant = formAction.bind(null, selectedVariantId);
-  const finalVariant = variants.find((variant) => variant.id === selectedVariantId)!;
+  const finalVariant = variants.find((variant) => variant.id === selectedVariantId)! || product;
 
   return (
     <form
@@ -112,11 +80,9 @@
       }}
     >
       <SubmitButton availableForSale={availableForSale} selectedVariantId={selectedVariantId} />
-      <div className="flex items-center px-4 py-3 text-sm font-bold text-black">
-        <p aria-live="polite" className="h-6" role="status">
-          {message}
-        </p>
-      </div>
+      <p aria-live="polite" className="sr-only" role="status">
+        {message}
+      </p>
     </form>
   );
 }