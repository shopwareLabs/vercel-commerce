--- conflicted
+++ resolved
@@ -4,14 +4,9 @@
 import clsx from 'clsx';
 import { addItem } from 'components/cart/actions';
 import LoadingDots from 'components/loading-dots';
-<<<<<<< HEAD
-import { Product } from 'lib/shopware/types';
-import { ProductVariant } from 'lib/shopware/types';
-=======
-import { ProductVariant } from 'lib/shopify/types';
+import { ProductVariant, Product } from 'lib/shopware/types';
 import { useRouter, useSearchParams } from 'next/navigation';
 import { useEffect, useState, useTransition } from 'react';
->>>>>>> 61b134a6
 
 export function AddToCart({
   product,
