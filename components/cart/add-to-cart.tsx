--- conflicted
+++ resolved
@@ -6,21 +6,17 @@
 import { useEffect, useState, useTransition } from 'react';
 
 import LoadingDots from 'components/loading-dots';
-<<<<<<< HEAD
-import { ProductVariant } from 'lib/shopify/types';
 import { Product } from 'lib/shopware/types';
-=======
 import { ProductVariant } from 'lib/shopware/types';
->>>>>>> a66652fc
 
 export function AddToCart({
   product,
   variants,
-  availableForSale,
+  availableForSale
 }: {
   variants: ProductVariant[];
   availableForSale: boolean;
-  product: Product
+  product: Product;
 }) {
   const [selectedVariantId, setSelectedVariantId] = useState(variants[0]?.id);
   const router = useRouter();
@@ -48,10 +44,10 @@
         startTransition(async () => {
           const error = await addItem(product.id);
 
-           if (error) {
-             console.error(error);
-             return;
-         }
+          if (error) {
+            console.error(error);
+            return;
+          }
 
           router.refresh();
         });
