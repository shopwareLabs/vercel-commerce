'use client';

import { PlusIcon } from '@heroicons/react/24/outline';
import clsx from 'clsx';
import { addItem } from 'components/cart/actions';
import LoadingDots from 'components/loading-dots';
import { ProductVariant, Product } from 'lib/shopware/types';
import { useRouter, useSearchParams } from 'next/navigation';
import { useTransition } from 'react';

export function AddToCart({
  product,
  variants,
  availableForSale
}: {
  variants: ProductVariant[];
  availableForSale: boolean;
  product: Product;
}) {
  const router = useRouter();
  const searchParams = useSearchParams();
  const [isPending, startTransition] = useTransition();
  const defaultVariantId = variants.length === 1 ? variants[0]?.id : product.id;
  const variant = variants.find((variant: ProductVariant) =>
    variant.selectedOptions.every(
      (option) => option.value === searchParams.get(option.name.toLowerCase())
    )
  );
  const selectedVariantId = variant?.id || defaultVariantId;
  const title = !availableForSale
    ? 'Out of stock'
    : !selectedVariantId
    ? 'Please select options'
    : undefined;

  return (
    <button
      aria-label="Add item to cart"
      disabled={isPending || !availableForSale || !selectedVariantId}
      title={title}
      onClick={() => {
        // Safeguard in case someone messes with `disabled` in devtools.
        if (!availableForSale || !selectedVariantId) return;

        startTransition(async () => {
          const error = await addItem(selectedVariantId);

          if (error) {
<<<<<<< HEAD
            alert(error.message);
            return;
=======
            // Trigger the error boundary in the root error.js
            throw new Error(error.toString());
>>>>>>> faa7491a
          }

          router.refresh();
        });
      }}
      className={clsx(
        'relative flex w-full items-center justify-center rounded-full bg-blue-600 p-4 tracking-wide text-white hover:opacity-90',
        {
          'cursor-not-allowed opacity-60 hover:opacity-60': !availableForSale || !selectedVariantId,
          'cursor-not-allowed': isPending
        }
      )}
    >
      <div className="absolute left-0 ml-4">
        {!isPending ? <PlusIcon className="h-5" /> : <LoadingDots className="mb-3 bg-white" />}
      </div>
      <span>{availableForSale ? 'Add To Cart' : 'Out Of Stock'}</span>
    </button>
  );
}<|MERGE_RESOLUTION|>--- conflicted
+++ resolved
@@ -46,13 +46,10 @@
           const error = await addItem(selectedVariantId);
 
           if (error) {
-<<<<<<< HEAD
-            alert(error.message);
-            return;
-=======
-            // Trigger the error boundary in the root error.js
-            throw new Error(error.toString());
->>>>>>> faa7491a
+            alert(error.message); // this is not a real error, this can be also out of stock message for the user
+
+            // Example to trigger the error boundary in the root error.js
+            // throw new Error(error.toString());
           }
 
           router.refresh();
