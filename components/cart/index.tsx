--- conflicted
+++ resolved
@@ -1,31 +1,14 @@
-<<<<<<< HEAD
 import { fetchCart } from 'components/cart/actions';
-=======
-import { getCart } from 'lib/shopify';
->>>>>>> 61b134a6
 import { cookies } from 'next/headers';
 import CartModal from './modal';
 import { transformCart } from 'lib/shopware/transform';
 
 export default async function Cart() {
-<<<<<<< HEAD
   let resCart;
   const cartId = cookies().get('sw-context-token')?.value;
-=======
-  const cartId = cookies().get('cartId')?.value;
-  let cart;
->>>>>>> 61b134a6
 
   if (cartId) {
     resCart = await fetchCart(cartId);
-  }
-
-  let newToken;
-  if (!cartId && !resCart) {
-    resCart = await fetchCart();
-    if (resCart?.token) {
-      newToken = resCart?.token;
-    }
   }
 
   let cart;
@@ -33,18 +16,9 @@
     cart = transformCart(resCart);
   }
 
-<<<<<<< HEAD
   if (!cart) {
     return null;
   }
 
-  let cartIdUpdated = false;
-  if (cartId !== newToken) {
-    cartIdUpdated = true;
-  }
-
-  return <CartModal cart={cart} cartIdUpdated={cartIdUpdated} />;
-=======
   return <CartModal cart={cart} />;
->>>>>>> 61b134a6
 }