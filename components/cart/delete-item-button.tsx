import { XMarkIcon } from '@heroicons/react/24/outline';
import LoadingDots from 'components/loading-dots';
import { useRouter } from 'next/navigation';

import clsx from 'clsx';
<<<<<<< HEAD
import type { CartItem } from 'lib/shopware/types';
=======
import { removeItem } from 'components/cart/actions';
import type { CartItem } from 'lib/shopify/types';
>>>>>>> 61b134a6
import { useTransition } from 'react';

export default function DeleteItemButton({ item }: { item: CartItem }) {
  const router = useRouter();
  const [isPending, startTransition] = useTransition();

  return (
    <button
      aria-label="Remove cart item"
      onClick={() => {
        startTransition(async () => {
          const error = await removeItem(item.id);

          if (error) {
            alert(error);
            return;
          }

          router.refresh();
        });
      }}
      disabled={isPending}
      className={clsx(
        'ease flex h-[17px] w-[17px] items-center justify-center rounded-full bg-neutral-500 transition-all duration-200',
        {
          'cursor-not-allowed px-0': isPending
        }
      )}
    >
      {isPending ? (
        <LoadingDots className="bg-white" />
      ) : (
        <XMarkIcon className="hover:text-accent-3 mx-[1px] h-4 w-4 text-white dark:text-black" />
      )}
    </button>
  );
}<|MERGE_RESOLUTION|>--- conflicted
+++ resolved
@@ -3,12 +3,8 @@
 import { useRouter } from 'next/navigation';
 
 import clsx from 'clsx';
-<<<<<<< HEAD
+import { removeItem } from 'components/cart/actions';
 import type { CartItem } from 'lib/shopware/types';
-=======
-import { removeItem } from 'components/cart/actions';
-import type { CartItem } from 'lib/shopify/types';
->>>>>>> 61b134a6
 import { useTransition } from 'react';
 
 export default function DeleteItemButton({ item }: { item: CartItem }) {
