'use client';

import { XMarkIcon } from '@heroicons/react/24/outline';
import clsx from 'clsx';
import { removeItem } from 'components/cart/actions';
import LoadingDots from 'components/loading-dots';
<<<<<<< HEAD
import type { CartItem } from 'lib/shopware/types';
import {
  // @ts-ignore
  experimental_useFormState as useFormState,
  experimental_useFormStatus as useFormStatus
} from 'react-dom';
=======
import type { CartItem } from 'lib/shopify/types';
import { useFormState, useFormStatus } from 'react-dom';
>>>>>>> 2448f520

function SubmitButton() {
  const { pending } = useFormStatus();

  return (
    <button
      type="submit"
      onClick={(e: React.FormEvent<HTMLButtonElement>) => {
        if (pending) e.preventDefault();
      }}
      aria-label="Remove cart item"
      aria-disabled={pending}
      className={clsx(
        'ease flex h-[17px] w-[17px] items-center justify-center rounded-full bg-neutral-500 transition-all duration-200',
        {
          'cursor-not-allowed px-0': pending
        }
      )}
    >
      {pending ? (
        <LoadingDots className="bg-white" />
      ) : (
        <XMarkIcon className="hover:text-accent-3 mx-[1px] h-4 w-4 text-white dark:text-black" />
      )}
    </button>
  );
}

export function DeleteItemButton({ item }: { item: CartItem }) {
  const [message, formAction] = useFormState(removeItem, null);
  const itemId = item.id;
  const actionWithVariant = formAction.bind(null, itemId);

  return (
    <form action={actionWithVariant}>
      <SubmitButton />
      <p aria-live="polite" className="sr-only" role="status">
        {message}
      </p>
    </form>
  );
}<|MERGE_RESOLUTION|>--- conflicted
+++ resolved
@@ -4,17 +4,8 @@
 import clsx from 'clsx';
 import { removeItem } from 'components/cart/actions';
 import LoadingDots from 'components/loading-dots';
-<<<<<<< HEAD
 import type { CartItem } from 'lib/shopware/types';
-import {
-  // @ts-ignore
-  experimental_useFormState as useFormState,
-  experimental_useFormStatus as useFormStatus
-} from 'react-dom';
-=======
-import type { CartItem } from 'lib/shopify/types';
 import { useFormState, useFormStatus } from 'react-dom';
->>>>>>> 2448f520
 
 function SubmitButton() {
   const { pending } = useFormStatus();
