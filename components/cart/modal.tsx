'use client';

import { Dialog, Transition } from '@headlessui/react';
import { ShoppingCartIcon } from '@heroicons/react/24/outline';
import Price from 'components/price';
import { DEFAULT_OPTION } from 'lib/constants';
import type { Cart } from 'lib/shopware/types';
import { createUrl } from 'lib/utils';
import Image from 'next/image';
import Link from 'next/link';
import { Fragment, useEffect, useRef, useState } from 'react';
import CloseCart from './close-cart';
import DeleteItemButton from './delete-item-button';
import EditItemQuantityButton from './edit-item-quantity-button';
import OpenCart from './open-cart';

type MerchandiseSearchParams = {
  [key: string]: string;
};

<<<<<<< HEAD
export default function CartModal({ cart, cartIdUpdated }: { cart: Cart; cartIdUpdated: boolean }) {
  const [, setCookie] = useCookies(['sw-context-token']);
=======
export default function CartModal({ cart }: { cart: Cart | undefined }) {
>>>>>>> 61b134a6
  const [isOpen, setIsOpen] = useState(false);
  const quantityRef = useRef(cart?.totalQuantity);
  const openCart = () => setIsOpen(true);
  const closeCart = () => setIsOpen(false);

  useEffect(() => {
<<<<<<< HEAD
    if (cartIdUpdated) {
      setCookie('sw-context-token', cart.id, {
        path: '/',
        sameSite: 'strict',
        secure: process.env.NODE_ENV === 'production'
      });
    }
    return;
  }, [setCookie, cartIdUpdated, cart.id]);

  useEffect(() => {
=======
>>>>>>> 61b134a6
    // Open cart modal when when quantity changes.
    if (cart?.totalQuantity !== quantityRef.current) {
      // But only if it's not already open (quantity also changes when editing items in cart).
      if (!isOpen) {
        setIsOpen(true);
      }

      // Always update the quantity reference
      quantityRef.current = cart?.totalQuantity;
    }
<<<<<<< HEAD
  }, [isOpen, cart, quantityRef]);
=======
  }, [isOpen, cart?.totalQuantity, quantityRef]);
>>>>>>> 61b134a6

  return (
    <>
      <button aria-label="Open cart" onClick={openCart}>
        <OpenCart quantity={cart?.totalQuantity} />
      </button>
      <Transition show={isOpen}>
        <Dialog onClose={closeCart} className="relative z-50">
          <Transition.Child
            as={Fragment}
            enter="transition-all ease-in-out duration-300"
            enterFrom="opacity-0 backdrop-blur-none"
            enterTo="opacity-100 backdrop-blur-[.5px]"
            leave="transition-all ease-in-out duration-200"
            leaveFrom="opacity-100 backdrop-blur-[.5px]"
            leaveTo="opacity-0 backdrop-blur-none"
          >
            <div className="fixed inset-0 bg-black/30" aria-hidden="true" />
          </Transition.Child>
          <Transition.Child
            as={Fragment}
            enter="transition-all ease-in-out duration-300"
            enterFrom="translate-x-full"
            enterTo="translate-x-0"
            leave="transition-all ease-in-out duration-200"
            leaveFrom="translate-x-0"
            leaveTo="translate-x-full"
          >
            <Dialog.Panel className="fixed bottom-0 right-0 top-0 flex h-full w-full flex-col border-l border-neutral-200 bg-white/80 p-6 text-black backdrop-blur-xl dark:border-neutral-700 dark:bg-black/80 dark:text-white md:w-[390px]">
              <div className="flex items-center justify-between">
                <p className="text-lg font-semibold">My Cart</p>

                <button aria-label="Close cart" onClick={closeCart}>
                  <CloseCart />
                </button>
              </div>

              {!cart || cart.lines.length === 0 ? (
                <div className="mt-20 flex w-full flex-col items-center justify-center overflow-hidden">
                  <ShoppingCartIcon className="h-16" />
                  <p className="mt-6 text-center text-2xl font-bold">Your cart is empty.</p>
                </div>
              ) : (
                <div className="flex h-full flex-col justify-between overflow-hidden p-1">
                  <ul className="flex-grow overflow-auto py-4">
                    {cart.lines.map((item, i) => {
                      const merchandiseSearchParams = {} as MerchandiseSearchParams;

                      item.merchandise.selectedOptions.forEach(({ name, value }) => {
                        if (value !== DEFAULT_OPTION) {
                          merchandiseSearchParams[name.toLowerCase()] = value;
                        }
                      });

                      const merchandiseUrl = createUrl(
                        `/product/${item.merchandise.product.path}`,
                        new URLSearchParams(merchandiseSearchParams)
                      );

                      return (
<<<<<<< HEAD
                        <li key={i} data-testid="cart-item">
                          <Link
                            className="flex flex-row space-x-4 py-4"
                            href={merchandiseUrl}
                            onClick={closeCart}
                          >
                            <div className="relative h-16 w-16 cursor-pointer overflow-hidden bg-white">
                              {item.merchandise.product.featuredImage.url !== '' &&
                              typeof item.merchandise.product.featuredImage.url !== 'undefined' ? (
                                <Image
                                  className="h-full w-full object-cover"
                                  width={64}
                                  height={64}
                                  alt={
                                    item.merchandise.product.featuredImage.altText ||
                                    item.merchandise.product.title
                                  }
                                  src={item.merchandise.product.featuredImage.url}
                                />
                              ) : null}
=======
                        <li
                          key={i}
                          className="flex w-full flex-col border-b border-neutral-300 dark:border-neutral-700"
                        >
                          <div className="relative flex w-full flex-row justify-between px-1 py-4">
                            <div className="absolute z-40 -mt-2 ml-[55px]">
                              <DeleteItemButton item={item} />
>>>>>>> 61b134a6
                            </div>
                            <Link
                              href={merchandiseUrl}
                              onClick={closeCart}
                              className="z-30 flex flex-row space-x-4"
                            >
                              <div className="relative h-16 w-16 cursor-pointer overflow-hidden rounded-md border border-neutral-300 bg-neutral-300 dark:border-neutral-700 dark:bg-neutral-900 dark:hover:bg-neutral-800">
                                <Image
                                  className="h-full w-full object-cover "
                                  width={64}
                                  height={64}
                                  alt={
                                    item.merchandise.product.featuredImage.altText ||
                                    item.merchandise.product.title
                                  }
                                  src={item.merchandise.product.featuredImage.url}
                                />
                              </div>

                              <div className="flex flex-1 flex-col text-base">
                                <span className="leading-tight">
                                  {item.merchandise.product.title}
                                </span>
                                {item.merchandise.title !== DEFAULT_OPTION ? (
                                  <p className="text-sm text-neutral-500 dark:text-neutral-400">
                                    {item.merchandise.title}
                                  </p>
                                ) : null}
                              </div>
                            </Link>
                            <div className="flex h-16 flex-col justify-between">
                              <Price
                                className="flex justify-end space-y-2 text-right text-sm"
                                amount={item.cost.totalAmount.amount}
                                currencyCode={item.cost.totalAmount.currencyCode}
                              />
                              <div className="ml-auto flex h-9 flex-row items-center rounded-full border border-neutral-200 dark:border-neutral-700">
                                <EditItemQuantityButton item={item} type="minus" />
                                <p className="w-6 text-center ">
                                  <span className="w-full text-sm">{item.quantity}</span>
                                </p>
                                <EditItemQuantityButton item={item} type="plus" />
                              </div>
                            </div>
                          </div>
                        </li>
                      );
                    })}
                  </ul>
                  <div className="py-4 text-sm text-neutral-500 dark:text-neutral-400">
                    <div className="mb-3 flex items-center justify-between border-b border-neutral-200 pb-1 dark:border-neutral-700">
                      <p>Taxes</p>
                      <Price
                        className="text-right text-base text-black dark:text-white"
                        amount={cart.cost.totalTaxAmount.amount}
                        currencyCode={cart.cost.totalTaxAmount.currencyCode}
                      />
                    </div>
                    <div className="mb-3 flex items-center justify-between border-b border-neutral-200 pb-1 pt-1 dark:border-neutral-700">
                      <p>Shipping</p>
                      <p className="text-right">Calculated at checkout</p>
                    </div>
                    <div className="mb-3 flex items-center justify-between border-b border-neutral-200 pb-1 pt-1 dark:border-neutral-700">
                      <p>Total</p>
                      <Price
                        className="text-right text-base text-black dark:text-white"
                        amount={cart.cost.totalAmount.amount}
                        currencyCode={cart.cost.totalAmount.currencyCode}
                      />
                    </div>
                  </div>
                  <a
                    href={cart.checkoutUrl}
                    className="block w-full rounded-full bg-blue-600 p-3 text-center text-sm font-medium text-white opacity-90 hover:opacity-100"
                  >
                    Proceed to Checkout
                  </a>
                </div>
              )}
            </Dialog.Panel>
          </Transition.Child>
        </Dialog>
      </Transition>
    </>
  );
}<|MERGE_RESOLUTION|>--- conflicted
+++ resolved
@@ -18,32 +18,13 @@
   [key: string]: string;
 };
 
-<<<<<<< HEAD
-export default function CartModal({ cart, cartIdUpdated }: { cart: Cart; cartIdUpdated: boolean }) {
-  const [, setCookie] = useCookies(['sw-context-token']);
-=======
 export default function CartModal({ cart }: { cart: Cart | undefined }) {
->>>>>>> 61b134a6
   const [isOpen, setIsOpen] = useState(false);
   const quantityRef = useRef(cart?.totalQuantity);
   const openCart = () => setIsOpen(true);
   const closeCart = () => setIsOpen(false);
 
   useEffect(() => {
-<<<<<<< HEAD
-    if (cartIdUpdated) {
-      setCookie('sw-context-token', cart.id, {
-        path: '/',
-        sameSite: 'strict',
-        secure: process.env.NODE_ENV === 'production'
-      });
-    }
-    return;
-  }, [setCookie, cartIdUpdated, cart.id]);
-
-  useEffect(() => {
-=======
->>>>>>> 61b134a6
     // Open cart modal when when quantity changes.
     if (cart?.totalQuantity !== quantityRef.current) {
       // But only if it's not already open (quantity also changes when editing items in cart).
@@ -54,11 +35,7 @@
       // Always update the quantity reference
       quantityRef.current = cart?.totalQuantity;
     }
-<<<<<<< HEAD
-  }, [isOpen, cart, quantityRef]);
-=======
   }, [isOpen, cart?.totalQuantity, quantityRef]);
->>>>>>> 61b134a6
 
   return (
     <>
@@ -119,28 +96,6 @@
                       );
 
                       return (
-<<<<<<< HEAD
-                        <li key={i} data-testid="cart-item">
-                          <Link
-                            className="flex flex-row space-x-4 py-4"
-                            href={merchandiseUrl}
-                            onClick={closeCart}
-                          >
-                            <div className="relative h-16 w-16 cursor-pointer overflow-hidden bg-white">
-                              {item.merchandise.product.featuredImage.url !== '' &&
-                              typeof item.merchandise.product.featuredImage.url !== 'undefined' ? (
-                                <Image
-                                  className="h-full w-full object-cover"
-                                  width={64}
-                                  height={64}
-                                  alt={
-                                    item.merchandise.product.featuredImage.altText ||
-                                    item.merchandise.product.title
-                                  }
-                                  src={item.merchandise.product.featuredImage.url}
-                                />
-                              ) : null}
-=======
                         <li
                           key={i}
                           className="flex w-full flex-col border-b border-neutral-300 dark:border-neutral-700"
@@ -148,7 +103,6 @@
                           <div className="relative flex w-full flex-row justify-between px-1 py-4">
                             <div className="absolute z-40 -mt-2 ml-[55px]">
                               <DeleteItemButton item={item} />
->>>>>>> 61b134a6
                             </div>
                             <Link
                               href={merchandiseUrl}
