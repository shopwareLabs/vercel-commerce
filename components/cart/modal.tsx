'use client';

import { Dialog, Transition } from '@headlessui/react';
<<<<<<< HEAD
import { ExclamationTriangleIcon, ShoppingCartIcon } from '@heroicons/react/24/outline';
=======
import { ShoppingCartIcon } from '@heroicons/react/24/outline';
import LoadingDots from 'components/loading-dots';
>>>>>>> 8d4cc9a9
import Price from 'components/price';
import { DEFAULT_OPTION } from 'lib/constants';
import { createUrl } from 'lib/utils';
import Image from 'next/image';
import Link from 'next/link';
import { Fragment, useEffect, useRef, useState } from 'react';
<<<<<<< HEAD
import { createCartAndSetCookie } from './actions';
=======
import { useFormStatus } from 'react-dom';
import { createCartAndSetCookie, redirectToCheckout } from './actions';
>>>>>>> 8d4cc9a9
import { useCart } from './cart-context';
import CloseCart from './close-cart';
import { DeleteItemButton } from './delete-item-button';
import { EditItemQuantityButton } from './edit-item-quantity-button';
import OpenCart from './open-cart';

type MerchandiseSearchParams = {
  [key: string]: string;
};

export default function CartModal() {
  const { cart, updateCartItem } = useCart();
  const [isOpen, setIsOpen] = useState(false);
  const quantityRef = useRef(cart?.totalQuantity);
  const openCart = () => setIsOpen(true);
  const closeCart = () => setIsOpen(false);

  useEffect(() => {
    if (!cart) {
      createCartAndSetCookie();
    }
  }, [cart]);

  useEffect(() => {
    if (
      cart?.totalQuantity &&
      cart?.totalQuantity !== quantityRef.current &&
      cart?.totalQuantity > 0
    ) {
      if (!isOpen) {
        setIsOpen(true);
      }
      quantityRef.current = cart?.totalQuantity;
    }
  }, [isOpen, cart?.totalQuantity, quantityRef]);

  return (
    <>
      <button aria-label="Open cart" onClick={openCart}>
        <OpenCart quantity={cart?.totalQuantity} />
      </button>
      <Transition show={isOpen}>
        <Dialog onClose={closeCart} className="relative z-50">
          <Transition.Child
            as={Fragment}
            enter="transition-all ease-in-out duration-300"
            enterFrom="opacity-0 backdrop-blur-none"
            enterTo="opacity-100 backdrop-blur-[.5px]"
            leave="transition-all ease-in-out duration-200"
            leaveFrom="opacity-100 backdrop-blur-[.5px]"
            leaveTo="opacity-0 backdrop-blur-none"
          >
            <div className="fixed inset-0 bg-black/30" aria-hidden="true" />
          </Transition.Child>
          <Transition.Child
            as={Fragment}
            enter="transition-all ease-in-out duration-300"
            enterFrom="translate-x-full"
            enterTo="translate-x-0"
            leave="transition-all ease-in-out duration-200"
            leaveFrom="translate-x-0"
            leaveTo="translate-x-full"
          >
            <Dialog.Panel className="fixed bottom-0 right-0 top-0 flex h-full w-full flex-col border-l border-neutral-200 bg-white/80 p-6 text-black backdrop-blur-xl md:w-[390px] dark:border-neutral-700 dark:bg-black/80 dark:text-white">
              <div className="flex items-center justify-between">
                <p className="text-lg font-semibold">My Cart</p>
                <button aria-label="Close cart" onClick={closeCart}>
                  <CloseCart />
                </button>
              </div>

              {!cart || cart.lines?.length === 0 ? (
                <div className="mt-20 flex w-full flex-col items-center justify-center overflow-hidden">
                  <ShoppingCartIcon className="h-16" />
                  <p className="mt-6 text-center text-2xl font-bold">Your cart is empty.</p>
                </div>
              ) : (
                <div className="flex h-full flex-col justify-between overflow-hidden p-1">
                  <ul className="flex-grow overflow-auto py-4">
                    {cart.lines
<<<<<<< HEAD
                      ?.sort((a, b) =>
                        a.merchandise.product.title.localeCompare(b.merchandise.product.title)
                      )
                      ?.map((item, i) => {
=======
                      .sort((a, b) =>
                        a.merchandise.product.title.localeCompare(b.merchandise.product.title)
                      )
                      .map((item, i) => {
>>>>>>> 8d4cc9a9
                        const merchandiseSearchParams = {} as MerchandiseSearchParams;

                        item.merchandise.selectedOptions.forEach(({ name, value }) => {
                          if (value !== DEFAULT_OPTION) {
                            merchandiseSearchParams[name.toLowerCase()] = value;
                          }
                        });

                        const merchandiseUrl = createUrl(
<<<<<<< HEAD
                          `/product/${item.merchandise.product.path}`,
=======
                          `/product/${item.merchandise.product.handle}`,
>>>>>>> 8d4cc9a9
                          new URLSearchParams(merchandiseSearchParams)
                        );

                        return (
                          <li
                            key={i}
                            className="flex w-full flex-col border-b border-neutral-300 dark:border-neutral-700"
                          >
                            <div className="relative flex w-full flex-row justify-between px-1 py-4">
                              <div className="absolute z-40 -ml-1 -mt-2">
                                <DeleteItemButton item={item} optimisticUpdate={updateCartItem} />
                              </div>
                              <div className="flex flex-row">
                                <div className="relative h-16 w-16 overflow-hidden rounded-md border border-neutral-300 bg-neutral-300 dark:border-neutral-700 dark:bg-neutral-900 dark:hover:bg-neutral-800">
                                  <Image
                                    className="h-full w-full object-cover"
                                    width={64}
                                    height={64}
                                    alt={
                                      item.merchandise.product.featuredImage.altText ||
                                      item.merchandise.product.title
                                    }
                                    src={item.merchandise.product.featuredImage.url}
                                  />
                                </div>
                                <Link
                                  href={merchandiseUrl}
                                  onClick={closeCart}
                                  className="z-30 ml-2 flex flex-row space-x-4"
                                >
                                  <div className="flex flex-1 flex-col text-base">
                                    <span className="leading-tight">
                                      {item.merchandise.product.title}
                                    </span>
                                    {item.merchandise.title !== DEFAULT_OPTION ? (
                                      <p className="text-sm text-neutral-500 dark:text-neutral-400">
                                        {item.merchandise.title}
                                      </p>
                                    ) : null}
                                  </div>
                                </Link>
                              </div>
                              <div className="flex h-16 flex-col justify-between">
                                <Price
                                  className="flex justify-end space-y-2 text-right text-sm"
                                  amount={item.cost.totalAmount.amount}
                                  currencyCode={item.cost.totalAmount.currencyCode}
                                />
                                <div className="ml-auto flex h-9 flex-row items-center rounded-full border border-neutral-200 dark:border-neutral-700">
                                  <EditItemQuantityButton
                                    item={item}
                                    type="minus"
                                    optimisticUpdate={updateCartItem}
                                  />
                                  <p className="w-6 text-center">
                                    <span className="w-full text-sm">{item.quantity}</span>
                                  </p>
                                  <EditItemQuantityButton
                                    item={item}
                                    type="plus"
                                    optimisticUpdate={updateCartItem}
                                  />
                                </div>
                              </div>
                            </div>
                          </li>
                        );
                      })}
                  </ul>
                  <div className="py-4 text-sm text-neutral-500 dark:text-neutral-400">
                    <div className="mb-3 flex items-center justify-between border-b border-neutral-200 pb-1 dark:border-neutral-700">
                      <p>Taxes</p>
                      <Price
                        className="text-right text-base text-black dark:text-white"
                        amount={cart?.cost?.totalTaxAmount.amount}
                        currencyCode={cart?.cost?.totalTaxAmount.currencyCode}
                      />
                    </div>
                    <div className="mb-3 flex items-center justify-between border-b border-neutral-200 pb-1 pt-1 dark:border-neutral-700">
                      <p>Shipping</p>
                      <p className="text-right">Calculated at checkout</p>
                    </div>
                    <div className="mb-3 flex items-center justify-between border-b border-neutral-200 pb-1 pt-1 dark:border-neutral-700">
                      <p>Total</p>
                      <Price
                        className="text-right text-base text-black dark:text-white"
                        amount={cart?.cost?.totalAmount.amount}
                        currencyCode={cart?.cost?.totalAmount.currencyCode}
                      />
                    </div>
                  </div>
<<<<<<< HEAD
                  <div className="mb-4 h-8 text-center">
                    <ExclamationTriangleIcon className="mr-2 inline h-8 text-red-600" />
                    <span className="inline">
                      Checkout not included.{' '}
                      <a
                        className="underline"
                        target="_blank"
                        rel="noopener"
                        href="https://github.com/shopwareLabs/vercel-commerce#checkout-functionality"
                      >
                        Read more.
                      </a>
                    </span>
                  </div>
                  <a
                    href={cart.checkoutUrl}
                    className="block w-full rounded-full bg-blue-600 p-3 text-center text-sm font-medium text-white opacity-90 hover:opacity-100"
                  >
                    Proceed to Checkout
                  </a>
=======
                  <form action={redirectToCheckout}>
                    <CheckoutButton />
                  </form>
>>>>>>> 8d4cc9a9
                </div>
              )}
            </Dialog.Panel>
          </Transition.Child>
        </Dialog>
      </Transition>
    </>
  );
}

<<<<<<< HEAD
// function CheckoutButton() {
//   const { pending } = useFormStatus();

//   return (
//     <button
//       className="block w-full rounded-full bg-blue-600 p-3 text-center text-sm font-medium text-white opacity-90 hover:opacity-100"
//       type="submit"
//       disabled={pending}
//     >
//       {pending ? <LoadingDots className="bg-white" /> : 'Proceed to Checkout'}
//     </button>
//   );
// }
=======
function CheckoutButton() {
  const { pending } = useFormStatus();

  return (
    <button
      className="block w-full rounded-full bg-blue-600 p-3 text-center text-sm font-medium text-white opacity-90 hover:opacity-100"
      type="submit"
      disabled={pending}
    >
      {pending ? <LoadingDots className="bg-white" /> : 'Proceed to Checkout'}
    </button>
  );
}
>>>>>>> 8d4cc9a9
<|MERGE_RESOLUTION|>--- conflicted
+++ resolved
@@ -1,24 +1,14 @@
 'use client';
 
 import { Dialog, Transition } from '@headlessui/react';
-<<<<<<< HEAD
 import { ExclamationTriangleIcon, ShoppingCartIcon } from '@heroicons/react/24/outline';
-=======
-import { ShoppingCartIcon } from '@heroicons/react/24/outline';
-import LoadingDots from 'components/loading-dots';
->>>>>>> 8d4cc9a9
 import Price from 'components/price';
 import { DEFAULT_OPTION } from 'lib/constants';
 import { createUrl } from 'lib/utils';
 import Image from 'next/image';
 import Link from 'next/link';
 import { Fragment, useEffect, useRef, useState } from 'react';
-<<<<<<< HEAD
 import { createCartAndSetCookie } from './actions';
-=======
-import { useFormStatus } from 'react-dom';
-import { createCartAndSetCookie, redirectToCheckout } from './actions';
->>>>>>> 8d4cc9a9
 import { useCart } from './cart-context';
 import CloseCart from './close-cart';
 import { DeleteItemButton } from './delete-item-button';
@@ -99,31 +89,23 @@
                 <div className="flex h-full flex-col justify-between overflow-hidden p-1">
                   <ul className="flex-grow overflow-auto py-4">
                     {cart.lines
-<<<<<<< HEAD
                       ?.sort((a, b) =>
                         a.merchandise.product.title.localeCompare(b.merchandise.product.title)
                       )
                       ?.map((item, i) => {
-=======
-                      .sort((a, b) =>
-                        a.merchandise.product.title.localeCompare(b.merchandise.product.title)
-                      )
-                      .map((item, i) => {
->>>>>>> 8d4cc9a9
+                        console.log('Item', item.merchandise.selectedOptions);
                         const merchandiseSearchParams = {} as MerchandiseSearchParams;
 
-                        item.merchandise.selectedOptions.forEach(({ name, value }) => {
-                          if (value !== DEFAULT_OPTION) {
-                            merchandiseSearchParams[name.toLowerCase()] = value;
-                          }
-                        });
+                        if (item.merchandise.selectedOptions) {
+                          item.merchandise.selectedOptions.forEach(({ name, value }) => {
+                            if (value !== DEFAULT_OPTION) {
+                              merchandiseSearchParams[name.toLowerCase()] = value;
+                            }
+                          });
+                        }
 
                         const merchandiseUrl = createUrl(
-<<<<<<< HEAD
                           `/product/${item.merchandise.product.path}`,
-=======
-                          `/product/${item.merchandise.product.handle}`,
->>>>>>> 8d4cc9a9
                           new URLSearchParams(merchandiseSearchParams)
                         );
 
@@ -158,7 +140,8 @@
                                     <span className="leading-tight">
                                       {item.merchandise.product.title}
                                     </span>
-                                    {item.merchandise.title !== DEFAULT_OPTION ? (
+                                    {item.merchandise.title !==
+                                    item.merchandise.product.seo.title ? (
                                       <p className="text-sm text-neutral-500 dark:text-neutral-400">
                                         {item.merchandise.title}
                                       </p>
@@ -176,7 +159,7 @@
                                   <EditItemQuantityButton
                                     item={item}
                                     type="minus"
-                                    optimisticUpdate={updateCartItem}
+                                    optimisticUpdate={(item.id, updateCartItem)}
                                   />
                                   <p className="w-6 text-center">
                                     <span className="w-full text-sm">{item.quantity}</span>
@@ -215,7 +198,6 @@
                       />
                     </div>
                   </div>
-<<<<<<< HEAD
                   <div className="mb-4 h-8 text-center">
                     <ExclamationTriangleIcon className="mr-2 inline h-8 text-red-600" />
                     <span className="inline">
@@ -236,11 +218,6 @@
                   >
                     Proceed to Checkout
                   </a>
-=======
-                  <form action={redirectToCheckout}>
-                    <CheckoutButton />
-                  </form>
->>>>>>> 8d4cc9a9
                 </div>
               )}
             </Dialog.Panel>
@@ -251,7 +228,6 @@
   );
 }
 
-<<<<<<< HEAD
 // function CheckoutButton() {
 //   const { pending } = useFormStatus();
 
@@ -264,19 +240,4 @@
 //       {pending ? <LoadingDots className="bg-white" /> : 'Proceed to Checkout'}
 //     </button>
 //   );
-// }
-=======
-function CheckoutButton() {
-  const { pending } = useFormStatus();
-
-  return (
-    <button
-      className="block w-full rounded-full bg-blue-600 p-3 text-center text-sm font-medium text-white opacity-90 hover:opacity-100"
-      type="submit"
-      disabled={pending}
-    >
-      {pending ? <LoadingDots className="bg-white" /> : 'Proceed to Checkout'}
-    </button>
-  );
-}
->>>>>>> 8d4cc9a9
+// }