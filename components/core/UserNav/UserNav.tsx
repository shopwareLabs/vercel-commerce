--- conflicted
+++ resolved
@@ -1,14 +1,5 @@
 import Link from 'next/link'
 import cn from 'classnames'
-<<<<<<< HEAD
-import useCart from '@lib/bigcommerce/cart/use-cart'
-import { Avatar, Toggle } from '@components/core'
-import { Heart, Bag } from '@components/icon'
-import { useUI } from '@components/ui/context'
-import s from './UserNav.module.css'
-import { useTheme } from 'next-themes'
-import Link from 'next/link'
-=======
 import s from './UserNav.module.css'
 import { FC, useRef } from 'react'
 
@@ -19,7 +10,6 @@
 
 import useCart from '@lib/bigcommerce/cart/use-cart'
 
->>>>>>> 32846c72
 interface Props {
   className?: string
 }
@@ -30,11 +20,6 @@
 
 const UserNav: FC<Props> = ({ className, children, ...props }) => {
   const { data } = useCart()
-<<<<<<< HEAD
-  const { theme, setTheme } = useTheme()
-  const [displayDropdown, setDisplayDropdown] = useState(false)
-  const { openSidebar, closeSidebar, displaySidebar } = useUI()
-=======
   const {
     openSidebar,
     closeSidebar,
@@ -44,7 +29,6 @@
     closeDropdown,
   } = useUI()
 
->>>>>>> 32846c72
   const itemsCount = Object.values(data?.line_items ?? {}).reduce(countItems, 0)
   let ref = useRef() as React.MutableRefObject<HTMLInputElement>
 
@@ -78,34 +62,7 @@
       </div>
 
       {displayDropdown && (
-<<<<<<< HEAD
-        <div className={s.dropdownMenu}>
-          <nav className={s.dropdownMenuContainer}>
-            <Link href="#">
-              <a className={s.link}>My Purchases</a>
-            </Link>
-            <Link href="#">
-              <a className={s.link}>My Account</a>
-            </Link>
-            <span className="inline-flex items-start px-6 py-2">
-              <span className="capitalize inline-block mr-2 text-base leading-6 font-medium text-gray-900">
-                Theme
-              </span>
-              <Toggle
-                checked={theme === 'dark'}
-                onChange={() =>
-                  theme === 'dark' ? setTheme('light') : setTheme('dark')
-                }
-              />
-            </span>
-            <Link href="#">
-              <a className={cn(s.link, 'mt-4')}>Logout</a>
-            </Link>
-          </nav>
-        </div>
-=======
         <DropdownMenu onClose={closeDropdown} innerRef={ref} />
->>>>>>> 32846c72
       )}
     </nav>
   )
