import { FC } from 'react'
import cn from 'classnames'
import { ThemeProvider } from 'next-themes'
import { SSRProvider, OverlayProvider } from 'react-aria'
import type { Page } from '@lib/bigcommerce/api/operations/get-all-pages'
import { CommerceProvider } from '@lib/bigcommerce'
import { Navbar, Featurebar, Footer } from '@components/core'
import { Container, Sidebar } from '@components/ui'
import { CartSidebarView } from '@components/cart'
<<<<<<< HEAD
import { UIProvider, useUI } from '@components/ui/context'
import s from './Layout.module.css'

interface LayoutProps {
  pageProps: {
    pages?: Page[]
  }
}

=======
import { useUI } from '@components/ui/context'

import { CommerceProvider } from '@lib/bigcommerce'
>>>>>>> d26222b5
interface Props {
  pages?: Page[]
}

<<<<<<< HEAD
const CoreLayout: FC<Props> = ({ children, pages }) => {
=======
const Layout: FC<Props> = ({ className, children }) => {
  const rootClassName = cn(s.root, className)
>>>>>>> d26222b5
  const { displaySidebar, closeSidebar } = useUI()

  return (
    <div className={cn(s.root)}>
      <Featurebar
        title="Free Standard Shipping on orders over $99.99"
        description="Due to COVID-19, some orders may experience processing and delivery delays."
      />
      <Container>
        <Navbar />
      </Container>
      <main className="fit">{children}</main>
      <Footer pages={pages} />
      <Sidebar show={displaySidebar} close={closeSidebar}>
        <CartSidebarView />
      </Sidebar>
    </div>
  )
}

<<<<<<< HEAD
const Layout: FC<LayoutProps> = ({ children, pageProps }) => (
  <ThemeProvider>
    <SSRProvider>
      <OverlayProvider>
        <CommerceProvider locale="en-us">
          <UIProvider>
            <CoreLayout pages={pageProps.pages}>{children}</CoreLayout>
          </UIProvider>
        </CommerceProvider>
      </OverlayProvider>
    </SSRProvider>
  </ThemeProvider>
)

=======
>>>>>>> d26222b5
export default Layout<|MERGE_RESOLUTION|>--- conflicted
+++ resolved
@@ -1,72 +1,40 @@
 import { FC } from 'react'
 import cn from 'classnames'
-import { ThemeProvider } from 'next-themes'
-import { SSRProvider, OverlayProvider } from 'react-aria'
 import type { Page } from '@lib/bigcommerce/api/operations/get-all-pages'
 import { CommerceProvider } from '@lib/bigcommerce'
 import { Navbar, Featurebar, Footer } from '@components/core'
 import { Container, Sidebar } from '@components/ui'
 import { CartSidebarView } from '@components/cart'
-<<<<<<< HEAD
-import { UIProvider, useUI } from '@components/ui/context'
+import { useUI } from '@components/ui/context'
 import s from './Layout.module.css'
 
-interface LayoutProps {
+interface Props {
   pageProps: {
     pages?: Page[]
   }
 }
 
-=======
-import { useUI } from '@components/ui/context'
-
-import { CommerceProvider } from '@lib/bigcommerce'
->>>>>>> d26222b5
-interface Props {
-  pages?: Page[]
-}
-
-<<<<<<< HEAD
-const CoreLayout: FC<Props> = ({ children, pages }) => {
-=======
-const Layout: FC<Props> = ({ className, children }) => {
-  const rootClassName = cn(s.root, className)
->>>>>>> d26222b5
+const Layout: FC<Props> = ({ children, pageProps }) => {
   const { displaySidebar, closeSidebar } = useUI()
 
   return (
-    <div className={cn(s.root)}>
-      <Featurebar
-        title="Free Standard Shipping on orders over $99.99"
-        description="Due to COVID-19, some orders may experience processing and delivery delays."
-      />
-      <Container>
-        <Navbar />
-      </Container>
-      <main className="fit">{children}</main>
-      <Footer pages={pages} />
-      <Sidebar show={displaySidebar} close={closeSidebar}>
-        <CartSidebarView />
-      </Sidebar>
-    </div>
+    <CommerceProvider locale="en-us">
+      <div className={cn(s.root)}>
+        <Featurebar
+          title="Free Standard Shipping on orders over $99.99"
+          description="Due to COVID-19, some orders may experience processing and delivery delays."
+        />
+        <Container>
+          <Navbar />
+        </Container>
+        <main className="fit">{children}</main>
+        <Footer pages={pageProps.pages} />
+        <Sidebar show={displaySidebar} close={closeSidebar}>
+          <CartSidebarView />
+        </Sidebar>
+      </div>
+    </CommerceProvider>
   )
 }
 
-<<<<<<< HEAD
-const Layout: FC<LayoutProps> = ({ children, pageProps }) => (
-  <ThemeProvider>
-    <SSRProvider>
-      <OverlayProvider>
-        <CommerceProvider locale="en-us">
-          <UIProvider>
-            <CoreLayout pages={pageProps.pages}>{children}</CoreLayout>
-          </UIProvider>
-        </CommerceProvider>
-      </OverlayProvider>
-    </SSRProvider>
-  </ThemeProvider>
-)
-
-=======
->>>>>>> d26222b5
 export default Layout