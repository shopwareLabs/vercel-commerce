'use client';

import { ArrowLeftIcon, ArrowRightIcon } from '@heroicons/react/24/outline';
import { GridTileImage } from 'components/grid/tile';
import { createUrl } from 'lib/utils';
import Image from 'next/image';
import Link from 'next/link';
import { usePathname, useSearchParams } from 'next/navigation';

export function Gallery({ images }: { images: { src: string; altText: string }[] }) {
  const pathname = usePathname();
  const searchParams = useSearchParams();
  const imageSearchParam = searchParams.get('image');
  const imageIndex = imageSearchParam ? parseInt(imageSearchParam) : 0;

  const nextSearchParams = new URLSearchParams(searchParams.toString());
  const nextImageIndex = imageIndex + 1 < images.length ? imageIndex + 1 : 0;
  nextSearchParams.set('image', nextImageIndex.toString());
  const nextUrl = createUrl(pathname, nextSearchParams);

  const previousSearchParams = new URLSearchParams(searchParams.toString());
  const previousImageIndex = imageIndex === 0 ? images.length - 1 : imageIndex - 1;
  previousSearchParams.set('image', previousImageIndex.toString());
  const previousUrl = createUrl(pathname, previousSearchParams);

  const buttonClassName =
    'h-full px-6 transition-all ease-in-out hover:scale-110 hover:text-black dark:hover:text-white flex items-center justify-center';

  return (
<<<<<<< HEAD
    <div className="mr-8 h-full">
      <div className="relative mb-12 h-full max-h-[550px] min-h-[550px] overflow-hidden">
        {images[currentImageIndex] && (
=======
    <>
      <div className="relative aspect-square h-full max-h-[550px] w-full overflow-hidden">
        {images[imageIndex] && (
>>>>>>> ef92d578
          <Image
            className="h-full w-full object-contain"
            fill
            sizes="(min-width: 1024px) 66vw, 100vw"
            alt={images[imageIndex]?.altText as string}
            src={images[imageIndex]?.src as string}
            priority={true}
          />
        )}

        {images.length > 1 ? (
          <div className="absolute bottom-[15%] flex w-full justify-center">
            <div className="mx-auto flex h-11 items-center rounded-full border border-white bg-neutral-50/80 text-neutral-500 backdrop-blur dark:border-black dark:bg-neutral-900/80">
              <Link
                aria-label="Previous product image"
                href={previousUrl}
                className={buttonClassName}
                scroll={false}
              >
                <ArrowLeftIcon className="h-5" />
              </Link>
              <div className="mx-1 h-6 w-px bg-neutral-500"></div>
              <Link
                aria-label="Next product image"
                href={nextUrl}
                className={buttonClassName}
                scroll={false}
              >
                <ArrowRightIcon className="h-5" />
              </Link>
            </div>
          </div>
        ) : null}
      </div>

      {images.length > 1 ? (
        <ul className="my-12 flex items-center justify-center gap-2 overflow-auto py-1 lg:mb-0">
          {images.map((image, index) => {
            const isActive = index === imageIndex;
            const imageSearchParams = new URLSearchParams(searchParams.toString());

            imageSearchParams.set('image', index.toString());

            return (
<<<<<<< HEAD
              <button
                aria-label="Enlarge product image"
                key={image.src}
                className="h-auto w-20"
                onClick={() => setCurrentImageIndex(index)}
              >
                <GridTileImage
                  alt={image.altText}
                  src={image.src}
                  width={200}
                  height={200}
                  active={isActive}
                />
              </button>
=======
              <li key={image.src} className="h-auto w-20">
                <Link
                  aria-label="Enlarge product image"
                  href={createUrl(pathname, imageSearchParams)}
                  scroll={false}
                  className="h-full w-full"
                >
                  <GridTileImage
                    alt={image.altText}
                    src={image.src}
                    width={80}
                    height={80}
                    active={isActive}
                  />
                </Link>
              </li>
>>>>>>> ef92d578
            );
          })}
        </ul>
      ) : null}
    </>
  );
}<|MERGE_RESOLUTION|>--- conflicted
+++ resolved
@@ -27,15 +27,9 @@
     'h-full px-6 transition-all ease-in-out hover:scale-110 hover:text-black dark:hover:text-white flex items-center justify-center';
 
   return (
-<<<<<<< HEAD
     <div className="mr-8 h-full">
-      <div className="relative mb-12 h-full max-h-[550px] min-h-[550px] overflow-hidden">
-        {images[currentImageIndex] && (
-=======
-    <>
       <div className="relative aspect-square h-full max-h-[550px] w-full overflow-hidden">
         {images[imageIndex] && (
->>>>>>> ef92d578
           <Image
             className="h-full w-full object-contain"
             fill
@@ -80,22 +74,6 @@
             imageSearchParams.set('image', index.toString());
 
             return (
-<<<<<<< HEAD
-              <button
-                aria-label="Enlarge product image"
-                key={image.src}
-                className="h-auto w-20"
-                onClick={() => setCurrentImageIndex(index)}
-              >
-                <GridTileImage
-                  alt={image.altText}
-                  src={image.src}
-                  width={200}
-                  height={200}
-                  active={isActive}
-                />
-              </button>
-=======
               <li key={image.src} className="h-auto w-20">
                 <Link
                   aria-label="Enlarge product image"
@@ -106,17 +84,16 @@
                   <GridTileImage
                     alt={image.altText}
                     src={image.src}
-                    width={80}
-                    height={80}
+                    width={200}
+                    height={200}
                     active={isActive}
                   />
                 </Link>
               </li>
->>>>>>> ef92d578
             );
           })}
         </ul>
       ) : null}
-    </>
+    </div>
   );
 }