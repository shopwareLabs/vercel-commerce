--- conflicted
+++ resolved
@@ -3,6 +3,7 @@
 
 import FooterMenu from 'components/layout/footer-menu';
 import LogoSquare from 'components/logo-square';
+import GitHubIcon from 'components/icons/github';
 import { getMenu } from 'lib/shopware';
 import { Suspense } from 'react';
 
@@ -18,7 +19,6 @@
   return (
     <footer className="text-sm text-neutral-400 dark:text-neutral-600">
       <div className="mx-auto flex w-full max-w-7xl flex-col gap-6 border-t border-neutral-200 px-6 py-12 text-sm dark:border-neutral-700 md:flex-row md:gap-12 md:px-4 xl:px-0">
-<<<<<<< HEAD
         <div className="grid grid-cols-1 gap-8 transition-colors duration-150 lg:grid-cols-12">
           <div className="col-span-1 lg:col-span-3">
             <Link className="flex items-center gap-2 text-black dark:text-white md:pt-1" href="/">
@@ -50,38 +50,6 @@
               <GitHubIcon className="h-6" />
             </a>
           </div>
-=======
-        <div>
-          <Link className="flex items-center gap-2 text-black dark:text-white md:pt-1" href="/">
-            <LogoSquare size="sm" />
-            <span className="uppercase">{SITE_NAME}</span>
-          </Link>
-        </div>
-        <Suspense
-          fallback={
-            <div className="flex h-[188px] w-[200px] flex-col gap-2">
-              <div className={skeleton} />
-              <div className={skeleton} />
-              <div className={skeleton} />
-              <div className={skeleton} />
-              <div className={skeleton} />
-              <div className={skeleton} />
-            </div>
-          }
-        >
-          <FooterMenu menu={menu} />
-        </Suspense>
-        <div className="md:ml-auto">
-          <a
-            className="flex h-8 flex-none items-center justify-center rounded-md border border-neutral-200 bg-white text-xs text-black dark:border-neutral-700 dark:bg-black dark:text-white"
-            aria-label="Deploy on Vercel"
-            href="https://vercel.com/templates/next.js/nextjs-commerce"
-          >
-            <span className="px-3">▲</span>
-            <hr className="h-full border-r border-neutral-200 dark:border-neutral-700" />
-            <span className="px-3">Deploy</span>
-          </a>
->>>>>>> faa7491a
         </div>
       </div>
       <div className="border-t border-neutral-200 py-6 text-sm dark:border-neutral-700">
