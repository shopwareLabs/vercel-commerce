--- conflicted
+++ resolved
@@ -7,13 +7,8 @@
   return (
     <>
       {products.map((product) => (
-<<<<<<< HEAD
         <Grid.Item key={product.path} className="animate-fadeIn">
-          <Link className="h-full w-full" href={`/product/${product.path}`}>
-=======
-        <Grid.Item key={product.handle} className="animate-fadeIn">
-          <Link className="inline-block h-full w-full" href={`/product/${product.handle}`}>
->>>>>>> 61b134a6
+          <Link className="inline-block h-full w-full" href={`/product/${product.path}`}>
             <GridTileImage
               alt={product.title}
               label={{
