import Grid from 'components/grid';
import { GridTileImage } from 'components/grid/tile';
import { Product } from 'lib/shopware/types';
import Link from 'next/link';

export default function ProductGridItems({ products }: { products: Product[] }) {
  return (
    <>
      {products.map((product) => (
<<<<<<< HEAD
        <Grid.Item key={product.path} className="animate-fadeIn">
          <Link className="inline-block h-full w-full" href={`/product/${product.path}`}>
=======
        <Grid.Item key={product.handle} className="animate-fadeIn">
          <Link className="relative inline-block h-full w-full" href={`/product/${product.handle}`}>
>>>>>>> ef92d578
            <GridTileImage
              alt={product.title}
              label={{
                title: product.title,
                amount: product.priceRange.maxVariantPrice.amount,
                currencyCode: product.priceRange.maxVariantPrice.currencyCode
              }}
              src={product.featuredImage?.url}
              fill
              sizes="(min-width: 768px) 33vw, (min-width: 640px) 50vw, 100vw"
            />
          </Link>
        </Grid.Item>
      ))}
    </>
  );
}<|MERGE_RESOLUTION|>--- conflicted
+++ resolved
@@ -7,13 +7,8 @@
   return (
     <>
       {products.map((product) => (
-<<<<<<< HEAD
         <Grid.Item key={product.path} className="animate-fadeIn">
-          <Link className="inline-block h-full w-full" href={`/product/${product.path}`}>
-=======
-        <Grid.Item key={product.handle} className="animate-fadeIn">
-          <Link className="relative inline-block h-full w-full" href={`/product/${product.handle}`}>
->>>>>>> ef92d578
+          <Link className="relative inline-block h-full w-full" href={`/product/${product.path}`}>
             <GridTileImage
               alt={product.title}
               label={{
