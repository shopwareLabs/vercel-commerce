--- conflicted
+++ resolved
@@ -6,17 +6,9 @@
 import { Suspense } from 'react';
 import MobileMenu from './mobile-menu';
 import Search, { SearchSkeleton } from './search';
-<<<<<<< HEAD
 
 export default async function Navbar() {
   const menu = await getMenu({ type: 'main-navigation' });
-=======
-
-const { SITE_NAME } = process.env;
-
-export async function Navbar() {
-  const menu = await getMenu('next-js-frontend-header-menu');
->>>>>>> 8d4cc9a9
 
   return (
     <nav className="relative flex items-center justify-between p-4 lg:px-6">
@@ -26,17 +18,8 @@
         </Suspense>
       </div>
       <div className="flex w-full items-center">
-<<<<<<< HEAD
         <div className="flex w-full md:w-4/6">
           <Link href="/" className="mr-2 flex w-full items-center justify-center md:w-auto lg:mr-6">
-=======
-        <div className="flex w-full md:w-1/3">
-          <Link
-            href="/"
-            prefetch={true}
-            className="mr-2 flex w-full items-center justify-center md:w-auto lg:mr-6"
-          >
->>>>>>> 8d4cc9a9
             <LogoSquare />
           </Link>
           {menu.length ? (
@@ -60,15 +43,8 @@
             <Search />
           </Suspense>
         </div>
-<<<<<<< HEAD
         <div className="flex justify-end md:w-1/6">
-          <Suspense fallback={<OpenCart />}>
-            <Cart />
-          </Suspense>
-=======
-        <div className="flex justify-end md:w-1/3">
           <CartModal />
->>>>>>> 8d4cc9a9
         </div>
       </div>
     </nav>
