--- conflicted
+++ resolved
@@ -1,17 +1,10 @@
 import Cart from 'components/cart';
-<<<<<<< HEAD
-import CartIcon from 'components/icons/cart';
-import LogoIcon from 'components/icons/logo';
+import OpenCart from 'components/cart/open-cart';
+import LogoSquare from 'components/logo-square';
 import { getMenu } from 'lib/shopware';
 import { Menu } from 'lib/shopware/types';
-=======
-import OpenCart from 'components/cart/open-cart';
-import LogoSquare from 'components/logo-square';
-import { getMenu } from 'lib/shopify';
-import { Menu } from 'lib/shopify/types';
 import Link from 'next/link';
 import { Suspense } from 'react';
->>>>>>> 61b134a6
 import MobileMenu from './mobile-menu';
 import Search from './search';
 const { SITE_NAME } = process.env;
@@ -24,12 +17,6 @@
       <div className="block flex-none md:hidden">
         <MobileMenu menu={menu} />
       </div>
-<<<<<<< HEAD
-      <div className="flex justify-self-center md:w-6/12 md:justify-self-start">
-        <div className="md:mr-4">
-          <Link href="/" aria-label="Go back home">
-            <LogoIcon className="h-8 transition-transform hover:scale-110" />
-=======
       <div className="flex w-full items-center">
         <div className="flex w-full md:w-1/3">
           <Link
@@ -41,7 +28,6 @@
             <div className="ml-2 flex-none text-sm font-medium uppercase md:hidden lg:block">
               {SITE_NAME}
             </div>
->>>>>>> 61b134a6
           </Link>
           {menu.length ? (
             <ul className="hidden text-sm md:flex md:items-center">
@@ -66,32 +52,6 @@
             <Cart />
           </Suspense>
         </div>
-<<<<<<< HEAD
-        {menu.length ? (
-          <ul className="hidden md:flex md:items-center">
-            {menu.map((item: Menu) => (
-              <li key={item.title}>
-                <Link
-                  href={item.path}
-                  className="rounded-lg px-2 py-1 text-gray-800 hover:text-gray-500 dark:text-gray-200 dark:hover:text-gray-400"
-                >
-                  {item.title}
-                </Link>
-              </li>
-            ))}
-          </ul>
-        ) : null}
-      </div>
-      <div className="hidden w-3/12 md:block">
-        <Search />
-      </div>
-
-      <div className="flex w-3/12 justify-end">
-        <Suspense fallback={<CartIcon className="h-6" />}>
-          <Cart />
-        </Suspense>
-=======
->>>>>>> 61b134a6
       </div>
     </nav>
   );
