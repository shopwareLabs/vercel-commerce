'use client';

import clsx from 'clsx';
import { SortFilterItem } from 'lib/constants';
import { createUrl } from 'lib/utils';
import Link from 'next/link';
import { usePathname, useSearchParams } from 'next/navigation';
import { useEffect, useState } from 'react';
import type { ListItem, PathFilterItem } from '.';

function PathFilterItem({ item }: { item: PathFilterItem }) {
  const pathname = usePathname();
  const searchParams = useSearchParams();
  const [active, setActive] = useState(pathname === item.path);
  const newParams = new URLSearchParams(searchParams.toString());
  const DynamicTag = active ? 'p' : Link;

  newParams.delete('q');

  useEffect(() => {
    setActive(pathname === item.path);
  }, [pathname, item.path]);

  return (
    <li className="mt-2 flex text-black dark:text-white" key={item.title}>
      <DynamicTag
        href={createUrl(item.path, newParams)}
        className={clsx(
          'w-full text-sm underline-offset-4 hover:underline dark:hover:text-neutral-100',
          {
            'underline underline-offset-4': active
          }
        )}
      >
        {item.title}
      </DynamicTag>
    </li>
  );
}

function SortFilterItem({ item }: { item: SortFilterItem }) {
  const pathname = usePathname();
  const searchParams = useSearchParams();
  const [active, setActive] = useState(searchParams.get('sort') === item.slug);
  const q = searchParams.get('q');
<<<<<<< HEAD
  const page = searchParams.get('page');
=======
  const href = createUrl(
    pathname,
    new URLSearchParams({
      ...(q && { q }),
      ...(item.slug && item.slug.length && { sort: item.slug })
    })
  );
  const DynamicTag = active ? 'p' : Link;
>>>>>>> 61b134a6

  useEffect(() => {
    setActive(searchParams.get('sort') === item.slug);
  }, [searchParams, item.slug]);

<<<<<<< HEAD
  const href =
    item.slug && item.slug.length
      ? createUrl(
          pathname,
          new URLSearchParams({
            ...(q && { q }),
            ...(page && { page }),
            sort: item.slug
          })
        )
      : pathname;

=======
>>>>>>> 61b134a6
  return (
    <li className="mt-2 flex text-sm text-black dark:text-white" key={item.title}>
      <DynamicTag
        prefetch={!active ? false : undefined}
        href={href}
        className={clsx('w-full', {
          'underline underline-offset-4': active
        })}
      >
        {item.title}
      </DynamicTag>
    </li>
  );
}

export function FilterItem({ item }: { item: ListItem }) {
  return 'path' in item ? <PathFilterItem item={item} /> : <SortFilterItem item={item} />;
}<|MERGE_RESOLUTION|>--- conflicted
+++ resolved
@@ -43,24 +43,7 @@
   const searchParams = useSearchParams();
   const [active, setActive] = useState(searchParams.get('sort') === item.slug);
   const q = searchParams.get('q');
-<<<<<<< HEAD
   const page = searchParams.get('page');
-=======
-  const href = createUrl(
-    pathname,
-    new URLSearchParams({
-      ...(q && { q }),
-      ...(item.slug && item.slug.length && { sort: item.slug })
-    })
-  );
-  const DynamicTag = active ? 'p' : Link;
->>>>>>> 61b134a6
-
-  useEffect(() => {
-    setActive(searchParams.get('sort') === item.slug);
-  }, [searchParams, item.slug]);
-
-<<<<<<< HEAD
   const href =
     item.slug && item.slug.length
       ? createUrl(
@@ -72,9 +55,12 @@
           })
         )
       : pathname;
+  const DynamicTag = active ? 'p' : Link;
 
-=======
->>>>>>> 61b134a6
+  useEffect(() => {
+    setActive(searchParams.get('sort') === item.slug);
+  }, [searchParams, item.slug]);
+
   return (
     <li className="mt-2 flex text-sm text-black dark:text-white" key={item.title}>
       <DynamicTag
