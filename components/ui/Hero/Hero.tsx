--- conflicted
+++ resolved
@@ -11,19 +11,6 @@
 
 const Hero: FC<Props> = ({ headline, description }) => {
   return (
-<<<<<<< HEAD
-    <div className="mx-auto grid grid-cols-2 bg-black py-32">
-      <Container>
-        <h2 className="text-4xl leading-10 font-extrabold text-white sm:text-5xl sm:leading-none sm:tracking-tight lg:text-6xl">
-          {headline}
-        </h2>
-        <div className="flex flex-col justify-between">
-          <p className="mt-5 text-xl leading-7 text-accent-2">{description}</p>
-          <a className="text-white pt-3 font-bold hover:underline flex flex-row cursor-pointer">
-            <span>Read it here</span>
-            <RightArrow width="20" heigh="20" className="ml-1" />
-          </a>
-=======
     <div className="bg-black">
       <Container>
         <div className={s.root}>
@@ -39,7 +26,6 @@
               <RightArrow width="20" heigh="20" className="ml-1" />
             </a>
           </div>
->>>>>>> 81f4771c
         </div>
       </Container>
     </div>
