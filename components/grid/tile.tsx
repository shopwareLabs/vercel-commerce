--- conflicted
+++ resolved
@@ -32,12 +32,8 @@
         // eslint-disable-next-line jsx-a11y/alt-text -- `alt` is inherited from `props`, which is being enforced with TypeScript
         <Image
           className={clsx('relative h-full w-full object-contain', {
-<<<<<<< HEAD
-            'transition duration-300 ease-in-out hover:scale-105': isInteractive,
+            'transition duration-300 ease-in-out group-hover:scale-105': isInteractive,
             'max-h-[4rem] min-h-[4rem]': props.width === 200 && props.height === 200 // this styling is for the thumbnails below gallery on product detail page
-=======
-            'transition duration-300 ease-in-out group-hover:scale-105': isInteractive
->>>>>>> e8c0ee04
           })}
           {...props}
         />
