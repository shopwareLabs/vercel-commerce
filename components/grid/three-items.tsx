import { GridTileImage } from 'components/grid/tile';
import { getCollectionProducts } from 'lib/shopware';
import { isSeoUrls } from 'lib/shopware/helpers';
import type { Product } from 'lib/shopware/types';
import Link from 'next/link';

function ThreeItemGridItem({
  item,
  size,
  priority
}: {
  item: Product;
  size: 'full' | 'half';
  priority?: boolean;
}) {
  return (
    <div
      className={size === 'full' ? 'md:col-span-4 md:row-span-2' : 'md:col-span-2 md:row-span-1'}
    >
<<<<<<< HEAD
      <Link className="block h-full" href={`/product/${item.path}`}>
=======
      <Link className="relative block aspect-square h-full w-full" href={`/product/${item.handle}`}>
>>>>>>> ef92d578
        <GridTileImage
          src={item.featuredImage.url}
          fill
          sizes={
            size === 'full' ? '(min-width: 768px) 66vw, 100vw' : '(min-width: 768px) 33vw, 100vw'
          }
          priority={priority}
          alt={item.title}
          label={{
            position: size === 'full' ? 'center' : 'bottom',
            title: item.title as string,
            amount: item.priceRange.maxVariantPrice.amount,
            currencyCode: item.priceRange.maxVariantPrice.currencyCode
          }}
        />
      </Link>
    </div>
  );
}

export async function ThreeItemGrid() {
  // Collections that start with `hidden-*` are hidden from the search page.
  const collectionName = isSeoUrls()
    ? 'Summer-BBQ/Hidden-Category'
    : '4ab73c06d90d4a5cb312209a64480d87';
  const { products: homepageItems } = await getCollectionProducts({
    collection: collectionName
  });

  if (!homepageItems[0] || !homepageItems[1] || !homepageItems[2]) return null;

  const [firstProduct, secondProduct, thirdProduct] = homepageItems;

  return (
    <section className="mx-auto grid max-w-screen-2xl gap-4 px-4 pb-4 md:grid-cols-6 md:grid-rows-2">
      <ThreeItemGridItem size="full" item={firstProduct} priority={true} />
      <ThreeItemGridItem size="half" item={secondProduct} priority={true} />
      <ThreeItemGridItem size="half" item={thirdProduct} />
    </section>
  );
}<|MERGE_RESOLUTION|>--- conflicted
+++ resolved
@@ -17,11 +17,7 @@
     <div
       className={size === 'full' ? 'md:col-span-4 md:row-span-2' : 'md:col-span-2 md:row-span-1'}
     >
-<<<<<<< HEAD
-      <Link className="block h-full" href={`/product/${item.path}`}>
-=======
-      <Link className="relative block aspect-square h-full w-full" href={`/product/${item.handle}`}>
->>>>>>> ef92d578
+      <Link className="relative block aspect-square h-full w-full" href={`/product/${item.path}`}>
         <GridTileImage
           src={item.featuredImage.url}
           fill
